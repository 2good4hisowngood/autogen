from __future__ import annotations

import inspect
import logging
import os
import sys
<<<<<<< HEAD
from typing import Callable, Dict, List, Optional, Union

=======
from typing import Any, List, Optional, Dict, Callable, Tuple, Union
import logging
import inspect
>>>>>>> 3b2955d1
from flaml.automl.logger import logger_formatter

from pydantic import BaseModel

from autogen.oai import completion

from autogen.oai.openai_utils import OAI_PRICE1K, get_key
from autogen.token_count_utils import count_token
from autogen._pydantic import model_dump

TOOL_ENABLED = False
try:
    import diskcache
    import openai
<<<<<<< HEAD
    from openai import APIError, OpenAI
    from openai import __version__ as OPENAIVERSION
=======
except ImportError:
    ERROR: Optional[ImportError] = ImportError("Please install openai>=1 and diskcache to use autogen.OpenAIWrapper.")
    OpenAI = object
else:
    # raises exception if openai>=1 is installed and something is wrong with imports
    from openai import OpenAI, APIError, __version__ as OPENAIVERSION
    from openai.resources import Completions
>>>>>>> 3b2955d1
    from openai.types.chat import ChatCompletion
    from openai.types.chat.chat_completion import ChatCompletionMessage, Choice  # type: ignore [attr-defined]
    from openai.types.chat.chat_completion_chunk import (
        ChoiceDeltaToolCall,
        ChoiceDeltaToolCallFunction,
        ChoiceDeltaFunctionCall,
    )
    from openai.types.completion import Completion
    from openai.types.completion_usage import CompletionUsage

    if openai.__version__ >= "1.1.0":
        TOOL_ENABLED = True
    ERROR = None
<<<<<<< HEAD
except ImportError:
    ERROR = ImportError("Please install openai>=1 and diskcache to use autogen.OpenAIWrapper.")
    OpenAI = object

try:
    from autogen.oai.gemini import GeminiClient
except ImportError:
    GeminiClient = object

=======
>>>>>>> 3b2955d1

logger = logging.getLogger(__name__)
if not logger.handlers:
    # Add the console handler.
    _ch = logging.StreamHandler(stream=sys.stdout)
    _ch.setFormatter(logger_formatter)
    logger.addHandler(_ch)


class OpenAIWrapper:
    """A wrapper class for openai client."""

    cache_path_root: str = ".cache"
    extra_kwargs = {"cache_seed", "filter_func", "allow_format_str_template", "context", "api_version"}
    openai_kwargs = set(inspect.getfullargspec(OpenAI.__init__).kwonlyargs)
    total_usage_summary: Optional[Dict[str, Any]] = None
    actual_usage_summary: Optional[Dict[str, Any]] = None

    def __init__(self, *, config_list: Optional[List[Dict[str, Any]]] = None, **base_config: Any):
        """
        Args:
            config_list: a list of config dicts to override the base_config.
                They can contain additional kwargs as allowed in the [create](/docs/reference/oai/client#create) method. E.g.,

        ```python
        config_list=[
            {
                "model": "gpt-4",
                "api_key": os.environ.get("AZURE_OPENAI_API_KEY"),
                "api_type": "azure",
                "base_url": os.environ.get("AZURE_OPENAI_API_BASE"),
                "api_version": "2023-03-15-preview",
            },
            {
                "model": "gpt-3.5-turbo",
                "api_key": os.environ.get("OPENAI_API_KEY"),
                "api_type": "open_ai",
                "base_url": "https://api.openai.com/v1",
            },
            {
                "model": "llama-7B",
                "base_url": "http://127.0.0.1:8080",
                "api_type": "open_ai",
            }
        ]
        ```

            base_config: base config. It can contain both keyword arguments for openai client
                and additional kwargs.
        """
        openai_config, extra_kwargs = self._separate_openai_config(base_config)
        if type(config_list) is list and len(config_list) == 0:
            logger.warning("openai client was provided with an empty config_list, which may not be intended.")
        if config_list:
            config_list = [config.copy() for config in config_list]  # make a copy before modifying
            self._clients: List[OpenAI] = [
                self._client(config, openai_config) for config in config_list
            ]  # could modify the config
            self._config_list = [
                {**extra_kwargs, **{k: v for k, v in config.items() if k not in self.openai_kwargs}}
                for config in config_list
            ]
        else:
            self._clients = [self._client(extra_kwargs, openai_config)]
            self._config_list = [extra_kwargs]

    def _process_for_azure(
        self, config: Dict[str, Any], extra_kwargs: Dict[str, Any], segment: str = "default"
    ) -> None:
        # deal with api_version
        query_segment = f"{segment}_query"
        headers_segment = f"{segment}_headers"
        api_version = extra_kwargs.get("api_version")
        if api_version is not None and query_segment not in config:
            config[query_segment] = {"api-version": api_version}
            if segment == "default":
                # remove the api_version from extra_kwargs
                extra_kwargs.pop("api_version")
        if segment == "extra":
            return
        # deal with api_type
        api_type = extra_kwargs.get("api_type")
        if api_type is not None and api_type.startswith("azure") and headers_segment not in config:
            api_key = config.get("api_key", os.environ.get("AZURE_OPENAI_API_KEY"))
            config[headers_segment] = {"api-key": api_key}
            # remove the api_type from extra_kwargs
            extra_kwargs.pop("api_type")
            # deal with model
            model = extra_kwargs.get("model")
            if model is None:
                return
            if "gpt-3.5" in model:
                # hack for azure gpt-3.5
                extra_kwargs["model"] = model = model.replace("gpt-3.5", "gpt-35")
            base_url = config.get("base_url")
            if base_url is None:
                raise ValueError("to use azure openai api, base_url must be specified.")
            suffix = f"/openai/deployments/{model}"
            if not base_url.endswith(suffix):
                config["base_url"] += suffix[1:] if base_url.endswith("/") else suffix

    def _separate_openai_config(self, config: Dict[str, Any]) -> Tuple[Dict[str, Any], Dict[str, Any]]:
        """Separate the config into openai_config and extra_kwargs."""
        openai_config = {k: v for k, v in config.items() if k in self.openai_kwargs}
        extra_kwargs = {k: v for k, v in config.items() if k not in self.openai_kwargs}
        self._process_for_azure(openai_config, extra_kwargs)
        return openai_config, extra_kwargs

    def _separate_create_config(self, config: Dict[str, Any]) -> Tuple[Dict[str, Any], Dict[str, Any]]:
        """Separate the config into create_config and extra_kwargs."""
        create_config = {k: v for k, v in config.items() if k not in self.extra_kwargs}
        extra_kwargs = {k: v for k, v in config.items() if k in self.extra_kwargs}
        return create_config, extra_kwargs

    def _client(self, config: Dict[str, Any], openai_config: Dict[str, Any]) -> OpenAI:
        """Create a client with the given config to override openai_config,
        after removing extra kwargs.
        """
        openai_config = {**openai_config, **{k: v for k, v in config.items() if k in self.openai_kwargs}}
        self._process_for_azure(openai_config, config)
        if config.get("api_type") == "google":
            client = GeminiClient(**openai_config)
        else:
            client = OpenAI(**openai_config)
        return client

    @classmethod
    def instantiate(
        cls,
        template: Optional[Union[str, Callable[[Dict[str, Any]], str]]],
        context: Optional[Dict[str, Any]] = None,
        allow_format_str_template: Optional[bool] = False,
    ) -> Optional[str]:
        if not context or template is None:
            return template  # type: ignore [return-value]
        if isinstance(template, str):
            return template.format(**context) if allow_format_str_template else template
        return template(context)

    def _construct_create_params(self, create_config: Dict[str, Any], extra_kwargs: Dict[str, Any]) -> Dict[str, Any]:
        """Prime the create_config with additional_kwargs."""
        # Validate the config
        prompt: Optional[str] = create_config.get("prompt")
        messages: Optional[List[Dict[str, Any]]] = create_config.get("messages")
        if (prompt is None) == (messages is None):
            raise ValueError("Either prompt or messages should be in create config but not both.")
        context = extra_kwargs.get("context")
        if context is None:
            # No need to instantiate if no context is provided.
            return create_config
        # Instantiate the prompt or messages
        allow_format_str_template = extra_kwargs.get("allow_format_str_template", False)
        # Make a copy of the config
        params = create_config.copy()
        if prompt is not None:
            # Instantiate the prompt
            params["prompt"] = self.instantiate(prompt, context, allow_format_str_template)
        elif context:
            # Instantiate the messages
            params["messages"] = [
                {
                    **m,
                    "content": self.instantiate(m["content"], context, allow_format_str_template),
                }
                if m.get("content")
                else m
                for m in messages  # type: ignore [union-attr]
            ]
        return params

    def create(self, **config: Any) -> ChatCompletion:
        """Make a completion for a given config using openai's clients.
        Besides the kwargs allowed in openai's client, we allow the following additional kwargs.
        The config in each client will be overridden by the config.

        Args:
            - context (Dict | None): The context to instantiate the prompt or messages. Default to None.
                It needs to contain keys that are used by the prompt template or the filter function.
                E.g., `prompt="Complete the following sentence: {prefix}, context={"prefix": "Today I feel"}`.
                The actual prompt will be:
                "Complete the following sentence: Today I feel".
                More examples can be found at [templating](/docs/Use-Cases/enhanced_inference#templating).
            - `cache_seed` (int | None) for the cache. Default to 41.
                An integer cache_seed is useful when implementing "controlled randomness" for the completion.
                None for no caching.
            - filter_func (Callable | None): A function that takes in the context and the response
                and returns a boolean to indicate whether the response is valid. E.g.,

        ```python
        def yes_or_no_filter(context, response):
            return context.get("yes_or_no_choice", False) is False or any(
                text in ["Yes.", "No."] for text in client.extract_text_or_completion_object(response)
            )
        ```

            - allow_format_str_template (bool | None): Whether to allow format string template in the config. Default to false.
            - api_version (str | None): The api version. Default to None. E.g., "2023-08-01-preview".
        """
        if ERROR:
            raise ERROR
        last = len(self._clients) - 1
        for i, client in enumerate(self._clients):
            # merge the input config with the i-th config in the config list
            full_config = {**config, **self._config_list[i]}
            # separate the config into create_config and extra_kwargs
            create_config, extra_kwargs = self._separate_create_config(full_config)
            # process for azure
            self._process_for_azure(create_config, extra_kwargs, "extra")
            # construct the create params
            params = self._construct_create_params(create_config, extra_kwargs)
            # get the cache_seed, filter_func and context
            cache_seed = extra_kwargs.get("cache_seed", 41)
            filter_func = extra_kwargs.get("filter_func")
            context = extra_kwargs.get("context")

            # Try to load the response from cache
            if cache_seed is not None:
                with diskcache.Cache(f"{self.cache_path_root}/{cache_seed}") as cache:
                    # Try to get the response from cache
                    key = get_key(params)
                    response: ChatCompletion = cache.get(key, None)

                    if response is not None:
                        try:
                            response.cost  # type: ignore [attr-defined]
                        except AttributeError:
                            # update attribute if cost is not calculated
                            response.cost = self.cost(response)
                            cache.set(key, response)
                        self._update_usage_summary(response, use_cache=True)
                        # check the filter
                        pass_filter = filter_func is None or filter_func(context=context, response=response)
                        if pass_filter or i == last:
                            # Return the response if it passes the filter or it is the last client
                            response.config_id = i
                            response.pass_filter = pass_filter
                            return response
                        continue  # filter is not passed; try the next config
            try:
                if isinstance(client, GeminiClient):
                    response = client.call(params)
                else:
                    response = self._completions_create(client, params)
            except APIError as err:
                error_code = getattr(err, "code", None)
                if error_code == "content_filter":
                    # raise the error for content_filter
                    raise
                logger.debug(f"config {i} failed", exc_info=True)
                if i == last:
                    raise
            else:
                # add cost calculation before caching no matter filter is passed or not
                response.cost = self.cost(response)
                self._update_usage_summary(response, use_cache=False)
                if cache_seed is not None:
                    # Cache the response
                    with diskcache.Cache(f"{self.cache_path_root}/{cache_seed}") as cache:
                        cache.set(key, response)

                # check the filter
                pass_filter = filter_func is None or filter_func(context=context, response=response)
                if pass_filter or i == last:
                    # Return the response if it passes the filter or it is the last client
                    response.config_id = i
                    response.pass_filter = pass_filter
                    return response
                continue  # filter is not passed; try the next config
        raise RuntimeError("Should not reach here.")

    @staticmethod
    def _update_dict_from_chunk(chunk: BaseModel, d: Dict[str, Any], field: str) -> int:
        """Update the dict from the chunk.

        Reads `chunk.field` and if present updates `d[field]` accordingly.

        Args:
            chunk: The chunk.
            d: The dict to be updated in place.
            field: The field.

        Returns:
            The updated dict.

        """
        completion_tokens = 0
        assert isinstance(d, dict), d
        if hasattr(chunk, field) and getattr(chunk, field) is not None:
            new_value = getattr(chunk, field)
            if isinstance(new_value, list) or isinstance(new_value, dict):
                raise NotImplementedError(
                    f"Field {field} is a list or dict, which is currently not supported. "
                    "Only string and numbers are supported."
                )
            if field not in d:
                d[field] = ""
            if isinstance(new_value, str):
                d[field] += getattr(chunk, field)
            else:
                d[field] = new_value
            completion_tokens = 1

        return completion_tokens

    @staticmethod
    def _update_function_call_from_chunk(
        function_call_chunk: Union[ChoiceDeltaToolCallFunction, ChoiceDeltaFunctionCall],
        full_function_call: Optional[Dict[str, Any]],
        completion_tokens: int,
    ) -> Tuple[Dict[str, Any], int]:
        """Update the function call from the chunk.

        Args:
            function_call_chunk: The function call chunk.
            full_function_call: The full function call.
            completion_tokens: The number of completion tokens.

        Returns:
            The updated full function call and the updated number of completion tokens.

        """
        # Handle function call
        if function_call_chunk:
            if full_function_call is None:
                full_function_call = {}
            for field in ["name", "arguments"]:
                completion_tokens += OpenAIWrapper._update_dict_from_chunk(
                    function_call_chunk, full_function_call, field
                )

        if full_function_call:
            return full_function_call, completion_tokens
        else:
            raise RuntimeError("Function call is not found, this should not happen.")

    @staticmethod
    def _update_tool_calls_from_chunk(
        tool_calls_chunk: ChoiceDeltaToolCall,
        full_tool_call: Optional[Dict[str, Any]],
        completion_tokens: int,
    ) -> Tuple[Dict[str, Any], int]:
        """Update the tool call from the chunk.

        Args:
            tool_call_chunk: The tool call chunk.
            full_tool_call: The full tool call.
            completion_tokens: The number of completion tokens.

        Returns:
            The updated full tool call and the updated number of completion tokens.

        """
        # future proofing for when tool calls other than function calls are supported
        if tool_calls_chunk.type and tool_calls_chunk.type != "function":
            raise NotImplementedError(
                f"Tool call type {tool_calls_chunk.type} is currently not supported. "
                "Only function calls are supported."
            )

        # Handle tool call
        assert full_tool_call is None or isinstance(full_tool_call, dict), full_tool_call
        if tool_calls_chunk:
            if full_tool_call is None:
                full_tool_call = {}
            for field in ["index", "id", "type"]:
                completion_tokens += OpenAIWrapper._update_dict_from_chunk(tool_calls_chunk, full_tool_call, field)

            if hasattr(tool_calls_chunk, "function") and tool_calls_chunk.function:
                if "function" not in full_tool_call:
                    full_tool_call["function"] = None

                full_tool_call["function"], completion_tokens = OpenAIWrapper._update_function_call_from_chunk(
                    tool_calls_chunk.function, full_tool_call["function"], completion_tokens
                )

        if full_tool_call:
            return full_tool_call, completion_tokens
        else:
            raise RuntimeError("Tool call is not found, this should not happen.")

    def _completions_create(self, client: OpenAI, params: Dict[str, Any]) -> ChatCompletion:
        """Create a completion for a given config using openai's client.

        Args:
            client: The openai client.
            params: The params for the completion.

        Returns:
            The completion.
        """
        completions: Completions = client.chat.completions if "messages" in params else client.completions  # type: ignore [attr-defined]
        # If streaming is enabled and has messages, then iterate over the chunks of the response.
        if params.get("stream", False) and "messages" in params:
            response_contents = [""] * params.get("n", 1)
            finish_reasons = [""] * params.get("n", 1)
            completion_tokens = 0

            # Set the terminal text color to green
            print("\033[32m", end="")

            # Prepare for potential function call
            full_function_call: Optional[Dict[str, Any]] = None
            full_tool_calls: Optional[List[Optional[Dict[str, Any]]]] = None

            # Send the chat completion request to OpenAI's API and process the response in chunks
            for chunk in completions.create(**params):
                if chunk.choices:
                    for choice in chunk.choices:
                        content = choice.delta.content
                        tool_calls_chunks = choice.delta.tool_calls
                        finish_reasons[choice.index] = choice.finish_reason

                        # todo: remove this after function calls are removed from the API
                        # the code should work regardless of whether function calls are removed or not, but test_chat_functions_stream should fail
                        # begin block
                        function_call_chunk = (
                            choice.delta.function_call if hasattr(choice.delta, "function_call") else None
                        )
                        # Handle function call
                        if function_call_chunk:
                            # Handle function call
                            if function_call_chunk:
                                full_function_call, completion_tokens = self._update_function_call_from_chunk(
                                    function_call_chunk, full_function_call, completion_tokens
                                )
                            if not content:
                                continue
                        # end block

                        # Handle tool calls
                        if tool_calls_chunks:
                            for tool_calls_chunk in tool_calls_chunks:
                                # the current tool call to be reconstructed
                                ix = tool_calls_chunk.index
                                if full_tool_calls is None:
                                    full_tool_calls = []
                                if ix >= len(full_tool_calls):
                                    # in case ix is not sequential
                                    full_tool_calls = full_tool_calls + [None] * (ix - len(full_tool_calls) + 1)

                                full_tool_calls[ix], completion_tokens = self._update_tool_calls_from_chunk(
                                    tool_calls_chunk, full_tool_calls[ix], completion_tokens
                                )
                                if not content:
                                    continue

                        # End handle tool calls

                        # If content is present, print it to the terminal and update response variables
                        if content is not None:
                            print(content, end="", flush=True)
                            response_contents[choice.index] += content
                            completion_tokens += 1
                        else:
                            # print()
                            pass

            # Reset the terminal text color
            print("\033[0m\n")

            # Prepare the final ChatCompletion object based on the accumulated data
            model = chunk.model.replace("gpt-35", "gpt-3.5")  # hack for Azure API
            prompt_tokens = count_token(params["messages"], model)
            response = ChatCompletion(
                id=chunk.id,
                model=chunk.model,
                created=chunk.created,
                object="chat.completion",
                choices=[],
                usage=CompletionUsage(
                    prompt_tokens=prompt_tokens,
                    completion_tokens=completion_tokens,
                    total_tokens=prompt_tokens + completion_tokens,
                ),
            )
            for i in range(len(response_contents)):
                if OPENAIVERSION >= "1.5":  # pragma: no cover
                    # OpenAI versions 1.5.0 and above
                    choice = Choice(
                        index=i,
                        finish_reason=finish_reasons[i],
                        message=ChatCompletionMessage(
                            role="assistant",
                            content=response_contents[i],
                            function_call=full_function_call,
                            tool_calls=full_tool_calls,
                        ),
                        logprobs=None,
                    )
                else:
                    # OpenAI versions below 1.5.0
                    choice = Choice(  # type: ignore [call-arg]
                        index=i,
                        finish_reason=finish_reasons[i],
                        message=ChatCompletionMessage(
                            role="assistant",
                            content=response_contents[i],
                            function_call=full_function_call,
                            tool_calls=full_tool_calls,
                        ),
                    )

                response.choices.append(choice)
        else:
            # If streaming is not enabled, send a regular chat completion request
            params = params.copy()
            params["stream"] = False
            response = completions.create(**params)

        return response

    def _update_usage_summary(self, response: Union[ChatCompletion, Completion], use_cache: bool) -> None:
        """Update the usage summary.

        Usage is calculated no matter filter is passed or not.
        """
        try:
            usage = response.usage
            assert usage is not None
            usage.prompt_tokens = 0 if usage.prompt_tokens is None else usage.prompt_tokens
            usage.completion_tokens = 0 if usage.completion_tokens is None else usage.completion_tokens
            usage.total_tokens = 0 if usage.total_tokens is None else usage.total_tokens
        except (AttributeError, AssertionError):
            logger.debug("Usage attribute is not found in the response.", exc_info=True)
            return

        def update_usage(usage_summary: Optional[Dict[str, Any]]) -> Dict[str, Any]:
            if usage_summary is None:
                usage_summary = {"total_cost": response.cost}  # type: ignore [union-attr]
            else:
                usage_summary["total_cost"] += response.cost  # type: ignore [union-attr]

            usage_summary[response.model] = {
                "cost": usage_summary.get(response.model, {}).get("cost", 0) + response.cost,  # type: ignore [union-attr]
                "prompt_tokens": usage_summary.get(response.model, {}).get("prompt_tokens", 0) + usage.prompt_tokens,
                "completion_tokens": usage_summary.get(response.model, {}).get("completion_tokens", 0)
                + usage.completion_tokens,
                "total_tokens": usage_summary.get(response.model, {}).get("total_tokens", 0) + usage.total_tokens,
            }
            return usage_summary

        self.total_usage_summary = update_usage(self.total_usage_summary)
        if not use_cache:
            self.actual_usage_summary = update_usage(self.actual_usage_summary)

    def print_usage_summary(self, mode: Union[str, List[str]] = ["actual", "total"]) -> None:
        """Print the usage summary."""

        def print_usage(usage_summary: Optional[Dict[str, Any]], usage_type: str = "total") -> None:
            word_from_type = "including" if usage_type == "total" else "excluding"
            if usage_summary is None:
                print("No actual cost incurred (all completions are using cache).", flush=True)
                return

            print(f"Usage summary {word_from_type} cached usage: ", flush=True)
            print(f"Total cost: {round(usage_summary['total_cost'], 5)}", flush=True)
            for model, counts in usage_summary.items():
                if model == "total_cost":
                    continue  #
                print(
                    f"* Model '{model}': cost: {round(counts['cost'], 5)}, prompt_tokens: {counts['prompt_tokens']}, completion_tokens: {counts['completion_tokens']}, total_tokens: {counts['total_tokens']}",
                    flush=True,
                )

        if self.total_usage_summary is None:
            print('No usage summary. Please call "create" first.', flush=True)
            return

        if isinstance(mode, list):
            if len(mode) == 0 or len(mode) > 2:
                raise ValueError(f'Invalid mode: {mode}, choose from "actual", "total", ["actual", "total"]')
            if "actual" in mode and "total" in mode:
                mode = "both"
            elif "actual" in mode:
                mode = "actual"
            elif "total" in mode:
                mode = "total"

        print("-" * 100, flush=True)
        if mode == "both":
            print_usage(self.actual_usage_summary, "actual")
            print()
            if self.total_usage_summary != self.actual_usage_summary:
                print_usage(self.total_usage_summary, "total")
            else:
                print(
                    "All completions are non-cached: the total cost with cached completions is the same as actual cost.",
                    flush=True,
                )
        elif mode == "total":
            print_usage(self.total_usage_summary, "total")
        elif mode == "actual":
            print_usage(self.actual_usage_summary, "actual")
        else:
            raise ValueError(f'Invalid mode: {mode}, choose from "actual", "total", ["actual", "total"]')
        print("-" * 100, flush=True)

    def clear_usage_summary(self) -> None:
        """Clear the usage summary."""
        self.total_usage_summary = None
        self.actual_usage_summary = None

    def cost(self, response: Union[ChatCompletion, Completion]) -> float:
        """Calculate the cost of the response."""
        model = response.model
        if model not in OAI_PRICE1K:
            # TODO: add logging to warn that the model is not found
            logger.debug(f"Model {model} is not found. The cost will be 0.", exc_info=True)
            return 0

        n_input_tokens = response.usage.prompt_tokens  # type: ignore [union-attr]
        n_output_tokens = response.usage.completion_tokens  # type: ignore [union-attr]
        tmp_price1K = OAI_PRICE1K[model]
        # First value is input token rate, second value is output token rate
        if isinstance(tmp_price1K, tuple):
            return (tmp_price1K[0] * n_input_tokens + tmp_price1K[1] * n_output_tokens) / 1000  # type: ignore [no-any-return]
        return tmp_price1K * (n_input_tokens + n_output_tokens) / 1000  # type: ignore [operator]

    @classmethod
    def extract_text_or_completion_object(
        cls, response: Union[ChatCompletion, Completion]
    ) -> Union[List[str], List[ChatCompletionMessage]]:
        """Extract the text or ChatCompletion objects from a completion or chat response.

        Args:
            response (ChatCompletion | Completion): The response from openai.

        Returns:
            A list of text, or a list of ChatCompletion objects if function_call/tool_calls are present.
        """
        choices = response.choices
        if isinstance(response, Completion):
            return [choice.text for choice in choices]  # type: ignore [union-attr]

        if TOOL_ENABLED:
            return [  # type: ignore [return-value]
                choice.message  # type: ignore [union-attr]
                if choice.message.function_call is not None or choice.message.tool_calls is not None  # type: ignore [union-attr]
                else choice.message.content  # type: ignore [union-attr]
                for choice in choices
            ]
        else:
            return [  # type: ignore [return-value]
                choice.message if choice.message.function_call is not None else choice.message.content  # type: ignore [union-attr]
                for choice in choices
            ]


# TODO: logging<|MERGE_RESOLUTION|>--- conflicted
+++ resolved
@@ -4,46 +4,34 @@
 import logging
 import os
 import sys
-<<<<<<< HEAD
-from typing import Callable, Dict, List, Optional, Union
-
-=======
-from typing import Any, List, Optional, Dict, Callable, Tuple, Union
-import logging
-import inspect
->>>>>>> 3b2955d1
+from typing import Any, Callable, Dict, List, Optional, Tuple, Union
+
 from flaml.automl.logger import logger_formatter
-
 from pydantic import BaseModel
 
+from autogen._pydantic import model_dump
 from autogen.oai import completion
-
 from autogen.oai.openai_utils import OAI_PRICE1K, get_key
 from autogen.token_count_utils import count_token
-from autogen._pydantic import model_dump
 
 TOOL_ENABLED = False
 try:
     import diskcache
     import openai
-<<<<<<< HEAD
-    from openai import APIError, OpenAI
-    from openai import __version__ as OPENAIVERSION
-=======
 except ImportError:
     ERROR: Optional[ImportError] = ImportError("Please install openai>=1 and diskcache to use autogen.OpenAIWrapper.")
     OpenAI = object
 else:
     # raises exception if openai>=1 is installed and something is wrong with imports
-    from openai import OpenAI, APIError, __version__ as OPENAIVERSION
+    from openai import APIError, OpenAI
+    from openai import __version__ as OPENAIVERSION
     from openai.resources import Completions
->>>>>>> 3b2955d1
     from openai.types.chat import ChatCompletion
     from openai.types.chat.chat_completion import ChatCompletionMessage, Choice  # type: ignore [attr-defined]
     from openai.types.chat.chat_completion_chunk import (
+        ChoiceDeltaFunctionCall,
         ChoiceDeltaToolCall,
         ChoiceDeltaToolCallFunction,
-        ChoiceDeltaFunctionCall,
     )
     from openai.types.completion import Completion
     from openai.types.completion_usage import CompletionUsage
@@ -51,18 +39,13 @@
     if openai.__version__ >= "1.1.0":
         TOOL_ENABLED = True
     ERROR = None
-<<<<<<< HEAD
-except ImportError:
-    ERROR = ImportError("Please install openai>=1 and diskcache to use autogen.OpenAIWrapper.")
-    OpenAI = object
+
 
 try:
     from autogen.oai.gemini import GeminiClient
 except ImportError:
     GeminiClient = object
 
-=======
->>>>>>> 3b2955d1
 
 logger = logging.getLogger(__name__)
 if not logger.handlers:
