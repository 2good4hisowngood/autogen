import asyncio
import copy
import functools
import inspect
import json
import logging
import re
from collections import defaultdict
from typing import Any, Awaitable, Callable, Dict, List, Literal, Optional, Tuple, Type, TypeVar, Union
import warnings

from ..oai.client import OpenAIWrapper, ModelClient
from ..cache.cache import Cache
from ..code_utils import (
    DEFAULT_MODEL,
    UNKNOWN,
    content_str,
    check_can_use_docker_or_throw,
    decide_use_docker,
    execute_code,
    extract_code,
    infer_lang,
)
from ..agent_utils import gather_usage_summary
from .chat import ChatResult


from ..function_utils import get_function_schema, load_basemodels_if_needed, serialize_to_str
from .agent import Agent
from .._pydantic import model_dump
from ..io.base import IOStream
from ..io.console import IOConsole

try:
    from termcolor import colored
except ImportError:

    def colored(x, *args, **kwargs):
        return x


__all__ = ("ConversableAgent",)

logger = logging.getLogger(__name__)

F = TypeVar("F", bound=Callable[..., Any])


class ConversableAgent(Agent):
    """(In preview) A class for generic conversable agents which can be configured as assistant or user proxy.

    After receiving each message, the agent will send a reply to the sender unless the msg is a termination msg.
    For example, AssistantAgent and UserProxyAgent are subclasses of this class,
    configured with different default settings.

    To modify auto reply, override `generate_reply` method.
    To disable/enable human response in every turn, set `human_input_mode` to "NEVER" or "ALWAYS".
    To modify the way to get human input, override `get_human_input` method.
    To modify the way to execute code blocks, single code block, or function call, override `execute_code_blocks`,
    `run_code`, and `execute_function` methods respectively.
    To customize the initial message when a conversation starts, override `generate_init_message` method.
    """

    DEFAULT_CONFIG = {}  # An empty configuration
    MAX_CONSECUTIVE_AUTO_REPLY = 100  # maximum number of consecutive auto replies (subject to future change)

    DEFAULT_summary_prompt = "Summarize the takeaway from the conversation. Do not add any introductory phrases. If the intended request is NOT properly addressed, please point it out."
    llm_config: Union[Dict, Literal[False]]

    def __init__(
        self,
        name: str,
        system_message: Optional[Union[str, List]] = "You are a helpful AI Assistant.",
        is_termination_msg: Optional[Callable[[Dict], bool]] = None,
        max_consecutive_auto_reply: Optional[int] = None,
        human_input_mode: Optional[str] = "TERMINATE",
        function_map: Optional[Dict[str, Callable]] = None,
        code_execution_config: Union[Dict, Literal[False]] = False,
        llm_config: Optional[Union[Dict, Literal[False]]] = None,
        default_auto_reply: Optional[Union[str, Dict, None]] = "",
        description: Optional[str] = None,
        iostream: Optional[IOStream] = None,
    ):
        """
        Args:
            name (str): name of the agent.
            system_message (str or list): system message for the ChatCompletion inference.
            is_termination_msg (function): a function that takes a message in the form of a dictionary
                and returns a boolean value indicating if this received message is a termination message.
                The dict can contain the following keys: "content", "role", "name", "function_call".
            max_consecutive_auto_reply (int): the maximum number of consecutive auto replies.
                default to None (no limit provided, class attribute MAX_CONSECUTIVE_AUTO_REPLY will be used as the limit in this case).
                When set to 0, no auto reply will be generated.
            human_input_mode (str): whether to ask for human inputs every time a message is received.
                Possible values are "ALWAYS", "TERMINATE", "NEVER".
                (1) When "ALWAYS", the agent prompts for human input every time a message is received.
                    Under this mode, the conversation stops when the human input is "exit",
                    or when is_termination_msg is True and there is no human input.
                (2) When "TERMINATE", the agent only prompts for human input only when a termination message is received or
                    the number of auto reply reaches the max_consecutive_auto_reply.
                (3) When "NEVER", the agent will never prompt for human input. Under this mode, the conversation stops
                    when the number of auto reply reaches the max_consecutive_auto_reply or when is_termination_msg is True.
            function_map (dict[str, callable]): Mapping function names (passed to openai) to callable functions, also used for tool calls.
            code_execution_config (dict or False): config for the code execution.
                To disable code execution, set to False. Otherwise, set to a dictionary with the following keys:
                - work_dir (Optional, str): The working directory for the code execution.
                    If None, a default working directory will be used.
                    The default working directory is the "extensions" directory under
                    "path_to_autogen".
                - use_docker (Optional, list, str or bool): The docker image to use for code execution.
                    Default is True, which means the code will be executed in a docker container. A default list of images will be used.
                    If a list or a str of image name(s) is provided, the code will be executed in a docker container
                    with the first image successfully pulled.
                    If False, the code will be executed in the current environment.
                    We strongly recommend using docker for code execution.
                - timeout (Optional, int): The maximum execution time in seconds.
                - last_n_messages (Experimental, int or str): The number of messages to look back for code execution.
                    If set to 'auto', it will scan backwards through all messages arriving since the agent last spoke, which is typically the last time execution was attempted. (Default: auto)
            llm_config (dict or False): llm inference configuration.
                Please refer to [OpenAIWrapper.create](/docs/reference/oai/client#create)
                for available options.
                To disable llm-based auto reply, set to False.
            default_auto_reply (str or dict or None): default auto reply when no code execution or llm-based reply is generated.
            description (str): a short description of the agent. This description is used by other agents
                (e.g. the GroupChatManager) to decide when to call upon this agent. (Default: system_message)
            iostream (IOStream): The input/output stream for the agent. If None, a ConsoleIO will be used.
        """
        super().__init__(name)
        # a dictionary of conversations, default value is list
        self._oai_messages = defaultdict(list)
        self._oai_system_message = [{"content": system_message, "role": "system"}]
        self.description = description if description is not None else system_message
        self._iostream = iostream or IOConsole()
        self._is_termination_msg = (
            is_termination_msg
            if is_termination_msg is not None
            else (lambda x: content_str(x.get("content")) == "TERMINATE")
        )

        if llm_config is False:
            self.llm_config = False
            self.client = None
        else:
            self.llm_config = self.DEFAULT_CONFIG.copy()
            if isinstance(llm_config, dict):
                self.llm_config.update(llm_config)
            self.client = OpenAIWrapper(**self.llm_config)

        # Initialize standalone client cache object.
        self.client_cache = None

        if code_execution_config is None:
            warnings.warn(
                "Using None to signal a default code_execution_config is deprecated. "
                "Use {} to use default or False to disable code execution.",
                stacklevel=2,
            )

        self._code_execution_config: Union[Dict, Literal[False]] = (
            {} if code_execution_config is None else code_execution_config
        )

        if isinstance(self._code_execution_config, dict):
            use_docker = self._code_execution_config.get("use_docker", None)
            use_docker = decide_use_docker(use_docker)
            check_can_use_docker_or_throw(use_docker)
            self._code_execution_config["use_docker"] = use_docker

        self.human_input_mode = human_input_mode
        self._max_consecutive_auto_reply = (
            max_consecutive_auto_reply if max_consecutive_auto_reply is not None else self.MAX_CONSECUTIVE_AUTO_REPLY
        )
        self._consecutive_auto_reply_counter = defaultdict(int)
        self._max_consecutive_auto_reply_dict = defaultdict(self.max_consecutive_auto_reply)
        self._function_map = (
            {}
            if function_map is None
            else {name: callable for name, callable in function_map.items() if self._assert_valid_name(name)}
        )
        self._default_auto_reply = default_auto_reply
        self._reply_func_list = []
        self._ignore_async_func_in_sync_chat_list = []
        self._human_input = []
        self.reply_at_receive = defaultdict(bool)
        self.register_reply([Agent, None], ConversableAgent.generate_oai_reply)
        self.register_reply([Agent, None], ConversableAgent.a_generate_oai_reply, ignore_async_in_sync_chat=True)
        self.register_reply([Agent, None], ConversableAgent.generate_code_execution_reply)
        self.register_reply([Agent, None], ConversableAgent.generate_tool_calls_reply)
        self.register_reply([Agent, None], ConversableAgent.a_generate_tool_calls_reply, ignore_async_in_sync_chat=True)
        self.register_reply([Agent, None], ConversableAgent.generate_function_call_reply)
        self.register_reply(
            [Agent, None], ConversableAgent.a_generate_function_call_reply, ignore_async_in_sync_chat=True
        )
        self.register_reply([Agent, None], ConversableAgent.check_termination_and_human_reply)
        self.register_reply(
            [Agent, None], ConversableAgent.a_check_termination_and_human_reply, ignore_async_in_sync_chat=True
        )

        # Registered hooks are kept in lists, indexed by hookable method, to be called in their order of registration.
        # New hookable methods should be added to this list as required to support new agent capabilities.
        self.hook_lists = {self.process_last_message: []}  # This is currently the only hookable method.

    def register_reply(
        self,
        trigger: Union[Type[Agent], str, Agent, Callable[[Agent], bool], List],
        reply_func: Callable,
        position: int = 0,
        config: Optional[Any] = None,
        reset_config: Optional[Callable] = None,
        *,
        ignore_async_in_sync_chat: bool = False,
    ):
        """Register a reply function.

        The reply function will be called when the trigger matches the sender.
        The function registered later will be checked earlier by default.
        To change the order, set the position to a positive integer.

        Both sync and async reply functions can be registered. The sync reply function will be triggered
        from both sync and async chats. However, an async reply function will only be triggered from async
        chats (initiated with `ConversableAgent.a_initiate_chat`). If an `async` reply function is registered
        and a chat is initialized with a sync function, `ignore_async_in_sync_chat` determines the behaviour as follows:
        - if `ignore_async_in_sync_chat` is set to `False` (default value), an exception will be raised, and
        - if `ignore_async_in_sync_chat` is set to `True`, the reply function will be ignored.

        Args:
            trigger (Agent class, str, Agent instance, callable, or list): the trigger.
                - If a class is provided, the reply function will be called when the sender is an instance of the class.
                - If a string is provided, the reply function will be called when the sender's name matches the string.
                - If an agent instance is provided, the reply function will be called when the sender is the agent instance.
                - If a callable is provided, the reply function will be called when the callable returns True.
                - If a list is provided, the reply function will be called when any of the triggers in the list is activated.
                - If None is provided, the reply function will be called only when the sender is None.
                Note: Be sure to register `None` as a trigger if you would like to trigger an auto-reply function with non-empty messages and `sender=None`.
            reply_func (Callable): the reply function.
                The function takes a recipient agent, a list of messages, a sender agent and a config as input and returns a reply message.
            position: the position of the reply function in the reply function list.
            config: the config to be passed to the reply function, see below.
            reset_config: the function to reset the config, see below.
            ignore_async_in_sync_chat: whether to ignore the async reply function in sync chats. If `False`, an exception
                will be raised if an async reply function is registered and a chat is initialized with a sync
                function.
        ```python
        def reply_func(
            recipient: ConversableAgent,
            messages: Optional[List[Dict]] = None,
            sender: Optional[Agent] = None,
            config: Optional[Any] = None,
        ) -> Tuple[bool, Union[str, Dict, None]]:
        ```
            position (int): the position of the reply function in the reply function list.
                The function registered later will be checked earlier by default.
                To change the order, set the position to a positive integer.
            config (Any): the config to be passed to the reply function.
                When an agent is reset, the config will be reset to the original value.
            reset_config (Callable): the function to reset the config.
                The function returns None. Signature: ```def reset_config(config: Any)```
        """
        if not isinstance(trigger, (type, str, Agent, Callable, list)):
            raise ValueError("trigger must be a class, a string, an agent, a callable or a list.")
        self._reply_func_list.insert(
            position,
            {
                "trigger": trigger,
                "reply_func": reply_func,
                "config": copy.copy(config),
                "init_config": config,
                "reset_config": reset_config,
            },
        )
        if ignore_async_in_sync_chat and inspect.iscoroutinefunction(reply_func):
            self._ignore_async_func_in_sync_chat_list.append(reply_func)

    @property
    def system_message(self) -> Union[str, List]:
        """Return the system message."""
        return self._oai_system_message[0]["content"]

    def update_system_message(self, system_message: Union[str, List]):
        """Update the system message.

        Args:
            system_message (str or List): system message for the ChatCompletion inference.
        """
        self._oai_system_message[0]["content"] = system_message

    def update_max_consecutive_auto_reply(self, value: int, sender: Optional[Agent] = None):
        """Update the maximum number of consecutive auto replies.

        Args:
            value (int): the maximum number of consecutive auto replies.
            sender (Agent): when the sender is provided, only update the max_consecutive_auto_reply for that sender.
        """
        if sender is None:
            self._max_consecutive_auto_reply = value
            for k in self._max_consecutive_auto_reply_dict:
                self._max_consecutive_auto_reply_dict[k] = value
        else:
            self._max_consecutive_auto_reply_dict[sender] = value

    def max_consecutive_auto_reply(self, sender: Optional[Agent] = None) -> int:
        """The maximum number of consecutive auto replies."""
        return self._max_consecutive_auto_reply if sender is None else self._max_consecutive_auto_reply_dict[sender]

    @property
    def chat_messages(self) -> Dict[Agent, List[Dict]]:
        """A dictionary of conversations from agent to list of messages."""
        return self._oai_messages

    def last_message(self, agent: Optional[Agent] = None) -> Optional[Dict]:
        """The last message exchanged with the agent.

        Args:
            agent (Agent): The agent in the conversation.
                If None and more than one agent's conversations are found, an error will be raised.
                If None and only one conversation is found, the last message of the only conversation will be returned.

        Returns:
            The last message exchanged with the agent.
        """
        if agent is None:
            n_conversations = len(self._oai_messages)
            if n_conversations == 0:
                return None
            if n_conversations == 1:
                for conversation in self._oai_messages.values():
                    return conversation[-1]
            raise ValueError("More than one conversation is found. Please specify the sender to get the last message.")
        if agent not in self._oai_messages.keys():
            raise KeyError(
                f"The agent '{agent.name}' is not present in any conversation. No history available for this agent."
            )
        return self._oai_messages[agent][-1]

    @property
    def use_docker(self) -> Union[bool, str, None]:
        """Bool value of whether to use docker to execute the code,
        or str value of the docker image name to use, or None when code execution is disabled.
        """
        return None if self._code_execution_config is False else self._code_execution_config.get("use_docker")

    @staticmethod
    def _message_to_dict(message: Union[Dict, str]) -> Dict:
        """Convert a message to a dictionary.

        The message can be a string or a dictionary. The string will be put in the "content" field of the new dictionary.
        """
        if isinstance(message, str):
            return {"content": message}
        elif isinstance(message, dict):
            return message
        else:
            return dict(message)

    @staticmethod
    def _normalize_name(name):
        """
        LLMs sometimes ask functions while ignoring their own format requirements, this function should be used to replace invalid characters with "_".

        Prefer _assert_valid_name for validating user configuration or input
        """
        return re.sub(r"[^a-zA-Z0-9_-]", "_", name)[:64]

    @staticmethod
    def _assert_valid_name(name):
        """
        Ensure that configured names are valid, raises ValueError if not.

        For munging LLM responses use _normalize_name to ensure LLM specified names don't break the API.
        """
        if not re.match(r"^[a-zA-Z0-9_-]+$", name):
            raise ValueError(f"Invalid name: {name}. Only letters, numbers, '_' and '-' are allowed.")
        if len(name) > 64:
            raise ValueError(f"Invalid name: {name}. Name must be less than 64 characters.")
        return name

    def _append_oai_message(self, message: Union[Dict, str], role, conversation_id: Agent) -> bool:
        """Append a message to the ChatCompletion conversation.

        If the message received is a string, it will be put in the "content" field of the new dictionary.
        If the message received is a dictionary but does not have any of the three fields "content", "function_call", or "tool_calls",
            this message is not a valid ChatCompletion message.
        If only "function_call" or "tool_calls" is provided, "content" will be set to None if not provided, and the role of the message will be forced "assistant".

        Args:
            message (dict or str): message to be appended to the ChatCompletion conversation.
            role (str): role of the message, can be "assistant" or "function".
            conversation_id (Agent): id of the conversation, should be the recipient or sender.

        Returns:
            bool: whether the message is appended to the ChatCompletion conversation.
        """
        message = self._message_to_dict(message)
        # create oai message to be appended to the oai conversation that can be passed to oai directly.
        oai_message = {
            k: message[k]
            for k in ("content", "function_call", "tool_calls", "tool_responses", "tool_call_id", "name", "context")
            if k in message and message[k] is not None
        }
        if "content" not in oai_message:
            if "function_call" in oai_message or "tool_calls" in oai_message:
                oai_message["content"] = None  # if only function_call is provided, content will be set to None.
            else:
                return False

        if message.get("role") in ["function", "tool"]:
            oai_message["role"] = message.get("role")
        else:
            oai_message["role"] = role

        if oai_message.get("function_call", False) or oai_message.get("tool_calls", False):
            oai_message["role"] = "assistant"  # only messages with role 'assistant' can have a function call.
        self._oai_messages[conversation_id].append(oai_message)
        return True

    def send(
        self,
        message: Union[Dict, str],
        recipient: Agent,
        request_reply: Optional[bool] = None,
        silent: Optional[bool] = False,
    ) -> ChatResult:
        """Send a message to another agent.

        Args:
            message (dict or str): message to be sent.
                The message could contain the following fields:
                - content (str or List): Required, the content of the message. (Can be None)
                - function_call (str): the name of the function to be called.
                - name (str): the name of the function to be called.
                - role (str): the role of the message, any role that is not "function"
                    will be modified to "assistant".
                - context (dict): the context of the message, which will be passed to
                    [OpenAIWrapper.create](../oai/client#create).
                    For example, one agent can send a message A as:
        ```python
        {
            "content": lambda context: context["use_tool_msg"],
            "context": {
                "use_tool_msg": "Use tool X if they are relevant."
            }
        }
        ```
                    Next time, one agent can send a message B with a different "use_tool_msg".
                    Then the content of message A will be refreshed to the new "use_tool_msg".
                    So effectively, this provides a way for an agent to send a "link" and modify
                    the content of the "link" later.
            recipient (Agent): the recipient of the message.
            request_reply (bool or None): whether to request a reply from the recipient.
            silent (bool or None): (Experimental) whether to print the message sent.

        Raises:
            ValueError: if the message can't be converted into a valid ChatCompletion message.

        Returns:
            ChatResult: an ChatResult object.
        """
        # When the agent composes and sends the message, the role of the message is "assistant"
        # unless it's "function".
        valid = self._append_oai_message(message, "assistant", recipient)
        if valid:
            recipient.receive(message, self, request_reply, silent)
        else:
            raise ValueError(
                "Message can't be converted into a valid ChatCompletion message. Either content or function_call must be provided."
            )

        chat_result = ChatResult(
            chat_history=self.chat_messages[recipient],
            cost=gather_usage_summary([self, recipient]),
            human_input=self._human_input,
        )
        return chat_result

    async def a_send(
        self,
        message: Union[Dict, str],
        recipient: Agent,
        request_reply: Optional[bool] = None,
        silent: Optional[bool] = False,
    ) -> ChatResult:
        """(async) Send a message to another agent.

        Args:
            message (dict or str): message to be sent.
                The message could contain the following fields:
                - content (str or List): Required, the content of the message. (Can be None)
                - function_call (str): the name of the function to be called.
                - name (str): the name of the function to be called.
                - role (str): the role of the message, any role that is not "function"
                    will be modified to "assistant".
                - context (dict): the context of the message, which will be passed to
                    [OpenAIWrapper.create](../oai/client#create).
                    For example, one agent can send a message A as:
        ```python
        {
            "content": lambda context: context["use_tool_msg"],
            "context": {
                "use_tool_msg": "Use tool X if they are relevant."
            }
        }
        ```
                    Next time, one agent can send a message B with a different "use_tool_msg".
                    Then the content of message A will be refreshed to the new "use_tool_msg".
                    So effectively, this provides a way for an agent to send a "link" and modify
                    the content of the "link" later.
            recipient (Agent): the recipient of the message.
            request_reply (bool or None): whether to request a reply from the recipient.
            silent (bool or None): (Experimental) whether to print the message sent.

        Raises:
            ValueError: if the message can't be converted into a valid ChatCompletion message.

        Returns:
            ChatResult: an ChatResult object.
        """
        # When the agent composes and sends the message, the role of the message is "assistant"
        # unless it's "function".
        valid = self._append_oai_message(message, "assistant", recipient)
        if valid:
            await recipient.a_receive(message, self, request_reply, silent)
        else:
            raise ValueError(
                "Message can't be converted into a valid ChatCompletion message. Either content or function_call must be provided."
            )

        chat_result = ChatResult(
            chat_history=self.chat_messages[recipient],
            cost=gather_usage_summary([self, recipient]),
            human_input=self._human_input,
        )
        return chat_result

    def _print_received_message(self, message: Union[Dict, str], sender: Agent):
        iostream = self._iostream
        # print the message received
        iostream.print(colored(sender.name, "yellow"), "(to", f"{self.name}):\n", flush=True)
        message = self._message_to_dict(message)

        if message.get("tool_responses"):  # Handle tool multi-call responses
            for tool_response in message["tool_responses"]:
                self._print_received_message(tool_response, sender)
            if message.get("role") == "tool":
                return  # If role is tool, then content is just a concatenation of all tool_responses

        if message.get("role") in ["function", "tool"]:
            if message["role"] == "function":
                id_key = "name"
            else:
                id_key = "tool_call_id"

            func_print = f"***** Response from calling {message['role']} \"{message[id_key]}\" *****"
            iostream.print(colored(func_print, "green"), flush=True)
            iostream.print(message["content"], flush=True)
            iostream.print(colored("*" * len(func_print), "green"), flush=True)
        else:
            content = message.get("content")
            if content is not None:
                if "context" in message:
                    content = OpenAIWrapper.instantiate(
                        content,
                        message["context"],
                        self.llm_config and self.llm_config.get("allow_format_str_template", False),
                    )
                iostream.print(content_str(content), flush=True)
            if "function_call" in message and message["function_call"]:
                function_call = dict(message["function_call"])
                func_print = (
                    f"***** Suggested function Call: {function_call.get('name', '(No function name found)')} *****"
                )
                iostream.print(colored(func_print, "green"), flush=True)
                iostream.print(
                    "Arguments: \n",
                    function_call.get("arguments", "(No arguments found)"),
                    flush=True,
                    sep="",
                )
                iostream.print(colored("*" * len(func_print), "green"), flush=True)
            if "tool_calls" in message and message["tool_calls"]:
                for tool_call in message["tool_calls"]:
                    id = tool_call.get("id", "(No id found)")
                    function_call = dict(tool_call.get("function", {}))
                    func_print = f"***** Suggested tool Call ({id}): {function_call.get('name', '(No function name found)')} *****"
                    iostream.print(colored(func_print, "green"), flush=True)
                    iostream.print(
                        "Arguments: \n",
                        function_call.get("arguments", "(No arguments found)"),
                        flush=True,
                        sep="",
                    )
                    iostream.print(colored("*" * len(func_print), "green"), flush=True)

        iostream.print("\n", "-" * 80, flush=True, sep="")

    def _process_received_message(self, message: Union[Dict, str], sender: Agent, silent: bool):
        # When the agent receives a message, the role of the message is "user". (If 'role' exists and is 'function', it will remain unchanged.)
        valid = self._append_oai_message(message, "user", sender)
        if not valid:
            raise ValueError(
                "Received message can't be converted into a valid ChatCompletion message. Either content or function_call must be provided."
            )
        if not silent:
            self._print_received_message(message, sender)

    def receive(
        self,
        message: Union[Dict, str],
        sender: Agent,
        request_reply: Optional[bool] = None,
        silent: Optional[bool] = False,
    ):
        """Receive a message from another agent.

        Once a message is received, this function sends a reply to the sender or stop.
        The reply can be generated automatically or entered manually by a human.

        Args:
            message (dict or str): message from the sender. If the type is dict, it may contain the following reserved fields (either content or function_call need to be provided).
                1. "content": content of the message, can be None.
                2. "function_call": a dictionary containing the function name and arguments. (deprecated in favor of "tool_calls")
                3. "tool_calls": a list of dictionaries containing the function name and arguments.
                4. "role": role of the message, can be "assistant", "user", "function", "tool".
                    This field is only needed to distinguish between "function" or "assistant"/"user".
                5. "name": In most cases, this field is not needed. When the role is "function", this field is needed to indicate the function name.
                6. "context" (dict): the context of the message, which will be passed to
                    [OpenAIWrapper.create](../oai/client#create).
            sender: sender of an Agent instance.
            request_reply (bool or None): whether a reply is requested from the sender.
                If None, the value is determined by `self.reply_at_receive[sender]`.
            silent (bool or None): (Experimental) whether to print the message received.

        Raises:
            ValueError: if the message can't be converted into a valid ChatCompletion message.
        """
        self._process_received_message(message, sender, silent)
        if request_reply is False or request_reply is None and self.reply_at_receive[sender] is False:
            return
        reply = self.generate_reply(messages=self.chat_messages[sender], sender=sender)
        if reply is not None:
            self.send(reply, sender, silent=silent)

    async def a_receive(
        self,
        message: Union[Dict, str],
        sender: Agent,
        request_reply: Optional[bool] = None,
        silent: Optional[bool] = False,
    ):
        """(async) Receive a message from another agent.

        Once a message is received, this function sends a reply to the sender or stop.
        The reply can be generated automatically or entered manually by a human.

        Args:
            message (dict or str): message from the sender. If the type is dict, it may contain the following reserved fields (either content or function_call need to be provided).
                1. "content": content of the message, can be None.
                2. "function_call": a dictionary containing the function name and arguments. (deprecated in favor of "tool_calls")
                3. "tool_calls": a list of dictionaries containing the function name and arguments.
                4. "role": role of the message, can be "assistant", "user", "function".
                    This field is only needed to distinguish between "function" or "assistant"/"user".
                5. "name": In most cases, this field is not needed. When the role is "function", this field is needed to indicate the function name.
                6. "context" (dict): the context of the message, which will be passed to
                    [OpenAIWrapper.create](../oai/client#create).
            sender: sender of an Agent instance.
            request_reply (bool or None): whether a reply is requested from the sender.
                If None, the value is determined by `self.reply_at_receive[sender]`.
            silent (bool or None): (Experimental) whether to print the message received.

        Raises:
            ValueError: if the message can't be converted into a valid ChatCompletion message.
        """
        self._process_received_message(message, sender, silent)
        if request_reply is False or request_reply is None and self.reply_at_receive[sender] is False:
            return
        reply = await self.a_generate_reply(sender=sender)
        if reply is not None:
            await self.a_send(reply, sender, silent=silent)

    def _prepare_chat(self, recipient: "ConversableAgent", clear_history: bool, prepare_recipient: bool = True) -> None:
        self.reset_consecutive_auto_reply_counter(recipient)
        self.reply_at_receive[recipient] = True
        if clear_history:
            self.clear_history(recipient)
            self._human_input = []
        if prepare_recipient:
            recipient._prepare_chat(self, clear_history, False)

    def _raise_exception_on_async_reply_functions(self) -> None:
        """Raise an exception if any async reply functions are registered.

        Raises:
            RuntimeError: if any async reply functions are registered.
        """
        reply_functions = {f["reply_func"] for f in self._reply_func_list}.difference(
            self._ignore_async_func_in_sync_chat_list
        )

        async_reply_functions = [f for f in reply_functions if inspect.iscoroutinefunction(f)]
        if async_reply_functions != []:
            msg = (
                "Async reply functions can only be used with ConversableAgent.a_initiate_chat(). The following async reply functions are found: "
                + ", ".join([f.__name__ for f in async_reply_functions])
            )

            raise RuntimeError(msg)

    def initiate_chat(
        self,
        recipient: "ConversableAgent",
        clear_history: Optional[bool] = True,
        silent: Optional[bool] = False,
        cache: Optional[Cache] = None,
        **context,
    ) -> ChatResult:
        """Initiate a chat with the recipient agent.

        Reset the consecutive auto reply counter.
        If `clear_history` is True, the chat history with the recipient agent will be cleared.
        `generate_init_message` is called to generate the initial message for the agent.

        Args:
            recipient: the recipient agent.
            clear_history (bool): whether to clear the chat history with the agent.
            silent (bool or None): (Experimental) whether to print the messages for this conversation.
            cache (Cache or None): the cache client to be used for this conversation.
            **context: any context information. It has the following reserved fields:
                "message": a str of message. Needs to be provided. Otherwise, input() will be called to get the initial message.
                "summary_method": a string specify the method to get a summary from the chat.
                    Supported methods are "last_msg" and "reflection_with_llm".
                    when set "last_msg", it returns the last message of the dialog as the summary.
                    when set "reflection_with_llm", it returns a summary extracted using an llm client.
                    "llm" requires the llm_config to be set in either the sender or the recipient so that an llm client is available.
                    When both the sender and the recipient have an llm client, the recipient's llm client will be used.
                "summary_prompt": a string of text used to prompt a LLM-based agent (the sender or receiver agent) to reflext
                    on the conversation and extract a summary when summary_method is "reflection_with_llm".
                    Default is DEFAULT_summary_prompt, i.e., "Summarize takeaway from the conversation. Do not add any introductory phrases. If the intended request is NOT properly addressed, please point it out."
                "carryover": a string or a list of string to specify the carryover information to be passed to this chat. It can be a string or a list of string.
                    If provided, we will combine this carryover with the "message" content when generating the initial chat
                    message in `generate_init_message`.

        Raises:
            RuntimeError: if any async reply functions are registered and not ignored in sync chat.

        Returns:
            ChatResult: an ChatResult object.
        """
        for agent in [self, recipient]:
            agent._raise_exception_on_async_reply_functions()
            agent.previous_cache = agent.client_cache
            agent.client_cache = cache
        self._prepare_chat(recipient, clear_history)
        self.send(self.generate_init_message(**context), recipient, silent=silent)
        summary = self._summarize_chat(
            context.get("summary_method"),
            recipient,
            prompt=context.get("summary_prompt"),
            cache=cache,
        )
        for agent in [self, recipient]:
            agent.client_cache = agent.previous_cache
            agent.previous_cache = None
        chat_result = ChatResult(
            chat_history=self.chat_messages[recipient],
            summary=summary,
            cost=gather_usage_summary([self, recipient]),
            human_input=self._human_input,
        )
        return chat_result

    async def a_initiate_chat(
        self,
        recipient: "ConversableAgent",
        clear_history: Optional[bool] = True,
        silent: Optional[bool] = False,
        cache: Optional[Cache] = None,
        **context,
    ) -> ChatResult:
        """(async) Initiate a chat with the recipient agent.

        Reset the consecutive auto reply counter.
        If `clear_history` is True, the chat history with the recipient agent will be cleared.
        `a_generate_init_message` is called to generate the initial message for the agent.

        Args: Please refer to `initiate_chat`.

        Returns:
            ChatResult: an ChatResult object.
        """
        self._prepare_chat(recipient, clear_history)
        for agent in [self, recipient]:
            agent.previous_cache = agent.client_cache
            agent.client_cache = cache
        await self.a_send(await self.a_generate_init_message(**context), recipient, silent=silent)
        summary = self._summarize_chat(
            context.get("summary_method"),
            recipient,
            prompt=context.get("summary_prompt"),
            cache=cache,
        )
        for agent in [self, recipient]:
            agent.client_cache = agent.previous_cache
            agent.previous_cache = None
        chat_result = ChatResult(
            chat_history=self.chat_messages[recipient],
            summary=summary,
            cost=gather_usage_summary([self, recipient]),
            human_input=self._human_input,
        )
        return chat_result

    def _summarize_chat(
        self,
        method,
        agent: Optional[Agent] = None,
        prompt: Optional[str] = None,
        cache: Optional[Cache] = None,
    ) -> str:
        """Get a chat summary from an agent participating in a chat.

        Args:
            method (str): the method to get the summary.
            agent: the participating agent in a chat.
            prompt (str): the prompt used to get a summary when summary_method is "reflection_with_llm".

        Returns:
            str: a chat summary from the agent.
        """
        agent = self if agent is None else agent
        summary = ""
        if method == "last_msg":
            try:
                summary = agent.last_message(self)["content"]
                summary = summary.replace("TERMINATE", "")
            except (IndexError, AttributeError):
                warnings.warn("Cannot extract summary from last message.", UserWarning)
        elif method == "reflection_with_llm":
            prompt = ConversableAgent.DEFAULT_summary_prompt if prompt is None else prompt
            if not isinstance(prompt, str):
                raise ValueError("The summary_prompt must be a string.")
            msg_list = agent._groupchat.messages if hasattr(agent, "_groupchat") else agent.chat_messages[self]

            summary = self._llm_response_preparer(prompt, msg_list, llm_agent=agent, cache=cache)
        else:
            warnings.warn("No summary_method provided or summary_method is not supported: ")
        return summary

    def _llm_response_preparer(
        self, prompt, messages, llm_agent: Optional[Agent] = None, cache: Optional[Cache] = None
    ) -> str:
        """Default summary preparer with llm

        Args:
            prompt (str): The prompt used to extract the final response from the transcript.
            messages (list): The messages generated as part of a chat conversation.
        """

        _messages = [
            {
                "role": "system",
                "content": """Earlier you were asked to fulfill a request. You and your team worked diligently to address that request. Here is a transcript of that conversation:""",
            }
        ]
        for message in messages:
            message = copy.deepcopy(message)
            message["role"] = "user"
            _messages.append(message)

        _messages.append(
            {
                "role": "system",
                "content": prompt,
            }
        )

        if llm_agent and llm_agent.client is not None:
            llm_client = llm_agent.client
        elif self.client is not None:
            llm_client = self.client
        else:
            raise ValueError("No OpenAIWrapper client is found.")

        response = llm_client.create(context=None, messages=_messages, cache=cache)
        extracted_response = llm_client.extract_text_or_completion_object(response)[0]
        if not isinstance(extracted_response, str) and hasattr(extracted_response, "model_dump"):
            return str(extracted_response.model_dump(mode="dict"))
        else:
            return extracted_response

    def initiate_chats(self, chat_queue: List[Dict[str, Any]]) -> Dict[Agent, ChatResult]:
        """(Experimental) Initiate chats with multiple agents.
        TODO: add async version of this method.

        Args:
            chat_queue (List[Dict]): a list of dictionaries containing the information of the chats.
                Each dictionary should contain the following fields:
                - "recipient": the recipient agent.
                - "context": any context information, e.g., the request message. The following fields are reserved:
                    "message" needs to be provided if the `generate_init_message` method is not overridden.
                          Otherwise, input() will be called to get the initial message.
                    "summary_method" can be used to specify the method to extract a summary from the chat.
                        Supported methods are "last_msg" and "reflection_with_llm".
                        when set "last_msg", it returns the last message of the dialog as the summary.
                        when set "reflection_with_llm", it returns a summary extracted using an llm client.
                        `llm_config` must be set in either the recipient or sender.
                        "reflection_with_llm" requires the llm_config to be set in either the sender or the recipient.
                    "summary_prompt" can be used to specify the prompt used to extract a summary when summary_method is "reflection_with_llm".
                        Default is None and the following default prompt will be used when "summary_method" is set to "reflection_with_llm":
                        "Identify and extract the final solution to the originally asked question based on the conversation."
                    "carryover" can be used to specify the carryover information to be passed to this chat.
                        If provided, we will combine this carryover with the "message" content when generating the initial chat
                        message in `generate_init_message`.

        Returns: a dictionary of ChatResult object from the finished chats of particular agents.
        """
        receipts_set = set()
        for chat_info in chat_queue:
            assert "recipient" in chat_info, "recipient must be provided."
            receipts_set.add(chat_info["recipient"])
        assert len(receipts_set) == len(chat_queue), "recipients must be different."

        self._chat_queue = chat_queue
        self._finished_chats = {}
        while self._chat_queue:
            chat_info = self._chat_queue.pop(0)
            _chat_carryover = chat_info.get("carryover", [])
            if isinstance(_chat_carryover, str):
                _chat_carryover = [_chat_carryover]
            chat_info["carryover"] = _chat_carryover + [r.summary for r in self._finished_chats.values()]
            if "message" not in chat_info:
                warnings.warn(
                    "message is not provided in a chat_queue entry. input() will be called to get the initial message.",
                    UserWarning,
                )
            current_agent = chat_info["recipient"]
            print_carryover = (
                ("\n").join([t for t in chat_info["carryover"]])
                if isinstance(chat_info["carryover"], list)
                else chat_info["carryover"]
            )
            print(colored("\n" + "*" * 80, "blue"), flush=True, sep="")
            print(
                colored(
                    "Start a new chat with the following message: \n"
                    + chat_info.get("message")
                    + "\n\nWith the following carryover: \n"
                    + print_carryover,
                    "blue",
                ),
                flush=True,
            )
            print(colored("\n" + "*" * 80, "blue"), flush=True, sep="")
            chat_res = self.initiate_chat(**chat_info)
            self._finished_chats[current_agent] = chat_res
        return self._finished_chats

    def get_chat_results(self, agent: Optional[Agent] = None) -> Union[Dict[Agent, ChatResult], ChatResult]:
        """A summary from the finished chats of particular agents."""
        if agent is not None:
            return self._finished_chats.get(agent)
        else:
            return self._finished_chats

    def reset(self):
        """Reset the agent."""
        self.clear_history()
        self.reset_consecutive_auto_reply_counter()
        self.stop_reply_at_receive()
        if self.client is not None:
            self.client.clear_usage_summary()
        for reply_func_tuple in self._reply_func_list:
            if reply_func_tuple["reset_config"] is not None:
                reply_func_tuple["reset_config"](reply_func_tuple["config"])
            else:
                reply_func_tuple["config"] = copy.copy(reply_func_tuple["init_config"])

    def stop_reply_at_receive(self, sender: Optional[Agent] = None):
        """Reset the reply_at_receive of the sender."""
        if sender is None:
            self.reply_at_receive.clear()
        else:
            self.reply_at_receive[sender] = False

    def reset_consecutive_auto_reply_counter(self, sender: Optional[Agent] = None):
        """Reset the consecutive_auto_reply_counter of the sender."""
        if sender is None:
            self._consecutive_auto_reply_counter.clear()
        else:
            self._consecutive_auto_reply_counter[sender] = 0

    def clear_history(self, recipient: Optional[Agent] = None, nr_messages_to_preserve: Optional[int] = None):
        """Clear the chat history of the agent.

        Args:
            recipient: the agent with whom the chat history to clear. If None, clear the chat history with all agents.
            nr_messages_to_preserve: the number of newest messages to preserve in the chat history.
        """
        iostream = self._iostream
        if recipient is None:
            if nr_messages_to_preserve:
                for key in self._oai_messages:
                    # Remove messages from history except last `nr_messages_to_preserve` messages.
                    self._oai_messages[key] = self._oai_messages[key][-nr_messages_to_preserve:]
            else:
                self._oai_messages.clear()
        else:
            self._oai_messages[recipient].clear()
            if nr_messages_to_preserve:
                iostream.print(
                    colored(
                        "WARNING: `nr_preserved_messages` is ignored when clearing chat history with a specific agent.",
                        "yellow",
                    ),
                    flush=True,
                )

    def generate_oai_reply(
        self,
        messages: Optional[List[Dict]] = None,
        sender: Optional[Agent] = None,
        config: Optional[OpenAIWrapper] = None,
    ) -> Tuple[bool, Union[str, Dict, None]]:
        """Generate a reply using autogen.oai."""
        client = self.client if config is None else config
        if client is None:
            return False, None
        if messages is None:
            messages = self._oai_messages[sender]

        # unroll tool_responses
        all_messages = []
        for message in messages:
            tool_responses = message.get("tool_responses", [])
            if tool_responses:
                all_messages += tool_responses
                # tool role on the parent message means the content is just concatenation of all of the tool_responses
                if message.get("role") != "tool":
                    all_messages.append({key: message[key] for key in message if key != "tool_responses"})
            else:
                all_messages.append(message)

        # TODO: #1143 handle token limit exceeded error
        response = client.create(
            context=messages[-1].pop("context", None),
            messages=self._oai_system_message + all_messages,
            cache=self.client_cache,
        )

        extracted_response = client.extract_text_or_completion_object(response)[0]

        if extracted_response is None:
            warnings.warn("Extracted_response is None.", UserWarning)
            return False, None
        # ensure function and tool calls will be accepted when sent back to the LLM
        if not isinstance(extracted_response, str) and hasattr(extracted_response, "model_dump"):
            extracted_response = model_dump(extracted_response)
        if isinstance(extracted_response, dict):
            if extracted_response.get("function_call"):
                extracted_response["function_call"]["name"] = self._normalize_name(
                    extracted_response["function_call"]["name"]
                )
            for tool_call in extracted_response.get("tool_calls") or []:
                tool_call["function"]["name"] = self._normalize_name(tool_call["function"]["name"])
        return True, extracted_response

    async def a_generate_oai_reply(
        self,
        messages: Optional[List[Dict]] = None,
        sender: Optional[Agent] = None,
        config: Optional[Any] = None,
    ) -> Tuple[bool, Union[str, Dict, None]]:
        """Generate a reply using autogen.oai asynchronously."""
        return await asyncio.get_event_loop().run_in_executor(
            None, functools.partial(self.generate_oai_reply, messages=messages, sender=sender, config=config)
        )

    def generate_code_execution_reply(
        self,
        messages: Optional[List[Dict]] = None,
        sender: Optional[Agent] = None,
        config: Optional[Union[Dict, Literal[False]]] = None,
    ):
        """Generate a reply using code execution."""
        code_execution_config = config if config is not None else self._code_execution_config
        if code_execution_config is False:
            return False, None
        if messages is None:
            messages = self._oai_messages[sender]
        last_n_messages = code_execution_config.pop("last_n_messages", "auto")

        if not (isinstance(last_n_messages, (int, float)) and last_n_messages >= 0) and last_n_messages != "auto":
            raise ValueError("last_n_messages must be either a non-negative integer, or the string 'auto'.")

        messages_to_scan = last_n_messages
        if last_n_messages == "auto":
            # Find when the agent last spoke
            messages_to_scan = 0
            for i in range(len(messages)):
                message = messages[-(i + 1)]
                if "role" not in message:
                    break
                elif message["role"] != "user":
                    break
                else:
                    messages_to_scan += 1

        # iterate through the last n messages in reverse
        # if code blocks are found, execute the code blocks and return the output
        # if no code blocks are found, continue
        for i in range(min(len(messages), messages_to_scan)):
            message = messages[-(i + 1)]
            if not message["content"]:
                continue
            code_blocks = extract_code(message["content"])
            if len(code_blocks) == 1 and code_blocks[0][0] == UNKNOWN:
                continue

            # found code blocks, execute code and push "last_n_messages" back
            exitcode, logs = self.execute_code_blocks(code_blocks)
            code_execution_config["last_n_messages"] = last_n_messages
            exitcode2str = "execution succeeded" if exitcode == 0 else "execution failed"
            return True, f"exitcode: {exitcode} ({exitcode2str})\nCode output: {logs}"

        # no code blocks are found, push last_n_messages back and return.
        code_execution_config["last_n_messages"] = last_n_messages

        return False, None

    def generate_function_call_reply(
        self,
        messages: Optional[List[Dict]] = None,
        sender: Optional[Agent] = None,
        config: Optional[Any] = None,
    ) -> Tuple[bool, Union[Dict, None]]:
        """
        Generate a reply using function call.

        "function_call" replaced by "tool_calls" as of [OpenAI API v1.1.0](https://github.com/openai/openai-python/releases/tag/v1.1.0)
        See https://platform.openai.com/docs/api-reference/chat/create#chat-create-functions
        """
        if config is None:
            config = self
        if messages is None:
            messages = self._oai_messages[sender]
        message = messages[-1]
        if "function_call" in message and message["function_call"]:
            func_call = message["function_call"]
            func = self._function_map.get(func_call.get("name", None), None)
            if inspect.iscoroutinefunction(func):
                try:
                    # get the running loop if it was already created
                    loop = asyncio.get_running_loop()
                    close_loop = False
                except RuntimeError:
                    # create a loop if there is no running loop
                    loop = asyncio.new_event_loop()
                    close_loop = True

                _, func_return = loop.run_until_complete(self.a_execute_function(func_call))
                if close_loop:
                    loop.close()
            else:
                _, func_return = self.execute_function(message["function_call"])
            return True, func_return
        return False, None

    async def a_generate_function_call_reply(
        self,
        messages: Optional[List[Dict]] = None,
        sender: Optional[Agent] = None,
        config: Optional[Any] = None,
    ) -> Tuple[bool, Union[Dict, None]]:
        """
        Generate a reply using async function call.

        "function_call" replaced by "tool_calls" as of [OpenAI API v1.1.0](https://github.com/openai/openai-python/releases/tag/v1.1.0)
        See https://platform.openai.com/docs/api-reference/chat/create#chat-create-functions
        """
        if config is None:
            config = self
        if messages is None:
            messages = self._oai_messages[sender]
        message = messages[-1]
        if "function_call" in message:
            func_call = message["function_call"]
            func_name = func_call.get("name", "")
            func = self._function_map.get(func_name, None)
            if func and inspect.iscoroutinefunction(func):
                _, func_return = await self.a_execute_function(func_call)
            else:
                _, func_return = self.execute_function(func_call)
            return True, func_return

        return False, None

    def _str_for_tool_response(self, tool_response):
        return str(tool_response.get("content", ""))

    def generate_tool_calls_reply(
        self,
        messages: Optional[List[Dict]] = None,
        sender: Optional[Agent] = None,
        config: Optional[Any] = None,
    ) -> Tuple[bool, Union[Dict, None]]:
        """Generate a reply using tool call."""
        if config is None:
            config = self
        if messages is None:
            messages = self._oai_messages[sender]
        message = messages[-1]
        tool_returns = []
        for tool_call in message.get("tool_calls", []):
            id = tool_call["id"]
            function_call = tool_call.get("function", {})
            func = self._function_map.get(function_call.get("name", None), None)
            if inspect.iscoroutinefunction(func):
                try:
                    # get the running loop if it was already created
                    loop = asyncio.get_running_loop()
                    close_loop = False
                except RuntimeError:
                    # create a loop if there is no running loop
                    loop = asyncio.new_event_loop()
                    close_loop = True

                _, func_return = loop.run_until_complete(self.a_execute_function(function_call))
                if close_loop:
                    loop.close()
            else:
                _, func_return = self.execute_function(function_call)
            tool_returns.append(
                {
                    "tool_call_id": id,
                    "role": "tool",
                    "content": func_return.get("content", ""),
                }
            )
        if tool_returns:
            return True, {
                "role": "tool",
                "tool_responses": tool_returns,
                "content": "\n\n".join([self._str_for_tool_response(tool_return) for tool_return in tool_returns]),
            }
        return False, None

    async def _a_execute_tool_call(self, tool_call):
        id = tool_call["id"]
        function_call = tool_call.get("function", {})
        _, func_return = await self.a_execute_function(function_call)
        return {
            "tool_call_id": id,
            "role": "tool",
            "content": func_return.get("content", ""),
        }

    async def a_generate_tool_calls_reply(
        self,
        messages: Optional[List[Dict]] = None,
        sender: Optional[Agent] = None,
        config: Optional[Any] = None,
    ) -> Tuple[bool, Union[Dict, None]]:
        """Generate a reply using async function call."""
        if config is None:
            config = self
        if messages is None:
            messages = self._oai_messages[sender]
        message = messages[-1]
        async_tool_calls = []
        for tool_call in message.get("tool_calls", []):
            async_tool_calls.append(self._a_execute_tool_call(tool_call))
        if async_tool_calls:
            tool_returns = await asyncio.gather(*async_tool_calls)
            return True, {
                "role": "tool",
                "tool_responses": tool_returns,
                "content": "\n\n".join([self._str_for_tool_response(tool_return) for tool_return in tool_returns]),
            }

        return False, None

    def check_termination_and_human_reply(
        self,
        messages: Optional[List[Dict]] = None,
        sender: Optional[Agent] = None,
        config: Optional[Any] = None,
    ) -> Tuple[bool, Union[str, None]]:
        """Check if the conversation should be terminated, and if human reply is provided.

        This method checks for conditions that require the conversation to be terminated, such as reaching
        a maximum number of consecutive auto-replies or encountering a termination message. Additionally,
        it prompts for and processes human input based on the configured human input mode, which can be
        'ALWAYS', 'NEVER', or 'TERMINATE'. The method also manages the consecutive auto-reply counter
        for the conversation and prints relevant messages based on the human input received.

        Args:
            - messages (Optional[List[Dict]]): A list of message dictionaries, representing the conversation history.
            - sender (Optional[Agent]): The agent object representing the sender of the message.
            - config (Optional[Any]): Configuration object, defaults to the current instance if not provided.

        Returns:
            - Tuple[bool, Union[str, Dict, None]]: A tuple containing a boolean indicating if the conversation
            should be terminated, and a human reply which can be a string, a dictionary, or None.
        """
        # Function implementation...
        iostream = self._iostream

        if config is None:
            config = self
        if messages is None:
            messages = self._oai_messages[sender]
        message = messages[-1]
        reply = ""
        no_human_input_msg = ""
        if self.human_input_mode == "ALWAYS":
            reply = self.get_human_input(
                f"Provide feedback to {sender.name}. Press enter to skip and use auto-reply, or type 'exit' to end the conversation: "
            )
            no_human_input_msg = "NO HUMAN INPUT RECEIVED." if not reply else ""
            # if the human input is empty, and the message is a termination message, then we will terminate the conversation
            reply = reply if reply or not self._is_termination_msg(message) else "exit"
        else:
            if self._consecutive_auto_reply_counter[sender] >= self._max_consecutive_auto_reply_dict[sender]:
                if self.human_input_mode == "NEVER":
                    reply = "exit"
                else:
                    # self.human_input_mode == "TERMINATE":
                    terminate = self._is_termination_msg(message)
                    reply = self.get_human_input(
                        f"Please give feedback to {sender.name}. Press enter or type 'exit' to stop the conversation: "
                        if terminate
                        else f"Please give feedback to {sender.name}. Press enter to skip and use auto-reply, or type 'exit' to stop the conversation: "
                    )
                    no_human_input_msg = "NO HUMAN INPUT RECEIVED." if not reply else ""
                    # if the human input is empty, and the message is a termination message, then we will terminate the conversation
                    reply = reply if reply or not terminate else "exit"
            elif self._is_termination_msg(message):
                if self.human_input_mode == "NEVER":
                    reply = "exit"
                else:
                    # self.human_input_mode == "TERMINATE":
                    reply = self.get_human_input(
                        f"Please give feedback to {sender.name}. Press enter or type 'exit' to stop the conversation: "
                    )
                    no_human_input_msg = "NO HUMAN INPUT RECEIVED." if not reply else ""
                    # if the human input is empty, and the message is a termination message, then we will terminate the conversation
                    reply = reply or "exit"

        # print the no_human_input_msg
        if no_human_input_msg:
            iostream.print(colored(f"\n>>>>>>>> {no_human_input_msg}", "red"), flush=True)

        # stop the conversation
        if reply == "exit":
            # reset the consecutive_auto_reply_counter
            self._consecutive_auto_reply_counter[sender] = 0
            return True, None

        # send the human reply
        if reply or self._max_consecutive_auto_reply_dict[sender] == 0:
            # reset the consecutive_auto_reply_counter
            self._consecutive_auto_reply_counter[sender] = 0
            # User provided a custom response, return function and tool failures indicating user interruption
            tool_returns = []
            if message.get("function_call", False):
                tool_returns.append(
                    {
                        "role": "function",
                        "name": message["function_call"].get("name", ""),
                        "content": "USER INTERRUPTED",
                    }
                )

            if message.get("tool_calls", False):
                tool_returns.extend(
                    [
                        {"role": "tool", "tool_call_id": tool_call.get("id", ""), "content": "USER INTERRUPTED"}
                        for tool_call in message["tool_calls"]
                    ]
                )

            response = {"role": "user", "content": reply}
            if tool_returns:
                response["tool_responses"] = tool_returns

            return True, response

        # increment the consecutive_auto_reply_counter
        self._consecutive_auto_reply_counter[sender] += 1
        if self.human_input_mode != "NEVER":
            iostream.print(colored("\n>>>>>>>> USING AUTO REPLY...", "red"), flush=True)

        return False, None

    async def a_check_termination_and_human_reply(
        self,
        messages: Optional[List[Dict]] = None,
        sender: Optional[Agent] = None,
        config: Optional[Any] = None,
    ) -> Tuple[bool, Union[str, None]]:
        """(async) Check if the conversation should be terminated, and if human reply is provided.

        This method checks for conditions that require the conversation to be terminated, such as reaching
        a maximum number of consecutive auto-replies or encountering a termination message. Additionally,
        it prompts for and processes human input based on the configured human input mode, which can be
        'ALWAYS', 'NEVER', or 'TERMINATE'. The method also manages the consecutive auto-reply counter
        for the conversation and prints relevant messages based on the human input received.

        Args:
            - messages (Optional[List[Dict]]): A list of message dictionaries, representing the conversation history.
            - sender (Optional[Agent]): The agent object representing the sender of the message.
            - config (Optional[Any]): Configuration object, defaults to the current instance if not provided.

        Returns:
            - Tuple[bool, Union[str, Dict, None]]: A tuple containing a boolean indicating if the conversation
            should be terminated, and a human reply which can be a string, a dictionary, or None.
        """
        iostream = self._iostream

        if config is None:
            config = self
        if messages is None:
            messages = self._oai_messages[sender]
        message = messages[-1]
        reply = ""
        no_human_input_msg = ""
        if self.human_input_mode == "ALWAYS":
            reply = await self.a_get_human_input(
                f"Provide feedback to {sender.name}. Press enter to skip and use auto-reply, or type 'exit' to end the conversation: "
            )
            no_human_input_msg = "NO HUMAN INPUT RECEIVED." if not reply else ""
            # if the human input is empty, and the message is a termination message, then we will terminate the conversation
            reply = reply if reply or not self._is_termination_msg(message) else "exit"
        else:
            if self._consecutive_auto_reply_counter[sender] >= self._max_consecutive_auto_reply_dict[sender]:
                if self.human_input_mode == "NEVER":
                    reply = "exit"
                else:
                    # self.human_input_mode == "TERMINATE":
                    terminate = self._is_termination_msg(message)
                    reply = await self.a_get_human_input(
                        f"Please give feedback to {sender.name}. Press enter or type 'exit' to stop the conversation: "
                        if terminate
                        else f"Please give feedback to {sender.name}. Press enter to skip and use auto-reply, or type 'exit' to stop the conversation: "
                    )
                    no_human_input_msg = "NO HUMAN INPUT RECEIVED." if not reply else ""
                    # if the human input is empty, and the message is a termination message, then we will terminate the conversation
                    reply = reply if reply or not terminate else "exit"
            elif self._is_termination_msg(message):
                if self.human_input_mode == "NEVER":
                    reply = "exit"
                else:
                    # self.human_input_mode == "TERMINATE":
                    reply = await self.a_get_human_input(
                        f"Please give feedback to {sender.name}. Press enter or type 'exit' to stop the conversation: "
                    )
                    no_human_input_msg = "NO HUMAN INPUT RECEIVED." if not reply else ""
                    # if the human input is empty, and the message is a termination message, then we will terminate the conversation
                    reply = reply or "exit"

        # print the no_human_input_msg
        if no_human_input_msg:
            iostream.print(colored(f"\n>>>>>>>> {no_human_input_msg}", "red"), flush=True)

        # stop the conversation
        if reply == "exit":
            # reset the consecutive_auto_reply_counter
            self._consecutive_auto_reply_counter[sender] = 0
            return True, None

        # send the human reply
        if reply or self._max_consecutive_auto_reply_dict[sender] == 0:
            # User provided a custom response, return function and tool results indicating user interruption
            # reset the consecutive_auto_reply_counter
            self._consecutive_auto_reply_counter[sender] = 0
            tool_returns = []
            if message.get("function_call", False):
                tool_returns.append(
                    {
                        "role": "function",
                        "name": message["function_call"].get("name", ""),
                        "content": "USER INTERRUPTED",
                    }
                )

            if message.get("tool_calls", False):
                tool_returns.extend(
                    [
                        {"role": "tool", "tool_call_id": tool_call.get("id", ""), "content": "USER INTERRUPTED"}
                        for tool_call in message["tool_calls"]
                    ]
                )

            response = {"role": "user", "content": reply}
            if tool_returns:
                response["tool_responses"] = tool_returns

            return True, response

        # increment the consecutive_auto_reply_counter
        self._consecutive_auto_reply_counter[sender] += 1
        if self.human_input_mode != "NEVER":
            iostream.print(colored("\n>>>>>>>> USING AUTO REPLY...", "red"), flush=True)

        return False, None

    def generate_reply(
        self,
        messages: Optional[List[Dict]] = None,
        sender: Optional[Agent] = None,
        exclude: Optional[List[Callable]] = None,
    ) -> Union[str, Dict, None]:
        """Reply based on the conversation history and the sender.

        Either messages or sender must be provided.
        Register a reply_func with `None` as one trigger for it to be activated when `messages` is non-empty and `sender` is `None`.
        Use registered auto reply functions to generate replies.
        By default, the following functions are checked in order:
        1. check_termination_and_human_reply
        2. generate_function_call_reply (deprecated in favor of tool_calls)
        3. generate_tool_calls_reply
        4. generate_code_execution_reply
        5. generate_oai_reply
        Every function returns a tuple (final, reply).
        When a function returns final=False, the next function will be checked.
        So by default, termination and human reply will be checked first.
        If not terminating and human reply is skipped, execute function or code and return the result.
        AI replies are generated only when no code execution is performed.

        Args:
            messages: a list of messages in the conversation history.
            default_reply (str or dict): default reply.
            sender: sender of an Agent instance.
            exclude: a list of functions to exclude.

        Returns:
            str or dict or None: reply. None if no reply is generated.
        """
        if all((messages is None, sender is None)):
            error_msg = f"Either {messages=} or {sender=} must be provided."
            logger.error(error_msg)
            raise AssertionError(error_msg)

        if messages is None:
            messages = self._oai_messages[sender]

        # Call the hookable method that gives registered hooks a chance to process the last message.
        # Message modifications do not affect the incoming messages or self._oai_messages.
        messages = self.process_last_message(messages)

        for reply_func_tuple in self._reply_func_list:
            reply_func = reply_func_tuple["reply_func"]
            if exclude and reply_func in exclude:
                continue
            if inspect.iscoroutinefunction(reply_func):
                continue
            if self._match_trigger(reply_func_tuple["trigger"], sender):
                final, reply = reply_func(self, messages=messages, sender=sender, config=reply_func_tuple["config"])
                if final:
                    return reply
        return self._default_auto_reply

    async def a_generate_reply(
        self,
        messages: Optional[List[Dict]] = None,
        sender: Optional[Agent] = None,
        exclude: Optional[List[Callable]] = None,
    ) -> Union[str, Dict, None]:
        """(async) Reply based on the conversation history and the sender.

        Either messages or sender must be provided.
        Register a reply_func with `None` as one trigger for it to be activated when `messages` is non-empty and `sender` is `None`.
        Use registered auto reply functions to generate replies.
        By default, the following functions are checked in order:
        1. check_termination_and_human_reply
        2. generate_function_call_reply
        3. generate_tool_calls_reply
        4. generate_code_execution_reply
        5. generate_oai_reply
        Every function returns a tuple (final, reply).
        When a function returns final=False, the next function will be checked.
        So by default, termination and human reply will be checked first.
        If not terminating and human reply is skipped, execute function or code and return the result.
        AI replies are generated only when no code execution is performed.

        Args:
            messages: a list of messages in the conversation history.
            default_reply (str or dict): default reply.
            sender: sender of an Agent instance.
            exclude: a list of functions to exclude.

        Returns:
            str or dict or None: reply. None if no reply is generated.
        """
        if all((messages is None, sender is None)):
            error_msg = f"Either {messages=} or {sender=} must be provided."
            logger.error(error_msg)
            raise AssertionError(error_msg)

        if messages is None:
            messages = self._oai_messages[sender]

        # Call the hookable method that gives registered hooks a chance to process the last message.
        # Message modifications do not affect the incoming messages or self._oai_messages.
        messages = self.process_last_message(messages)

        for reply_func_tuple in self._reply_func_list:
            reply_func = reply_func_tuple["reply_func"]
            if exclude and reply_func in exclude:
                continue
            if self._match_trigger(reply_func_tuple["trigger"], sender):
                if inspect.iscoroutinefunction(reply_func):
                    final, reply = await reply_func(
                        self, messages=messages, sender=sender, config=reply_func_tuple["config"]
                    )
                else:
                    final, reply = reply_func(self, messages=messages, sender=sender, config=reply_func_tuple["config"])
                if final:
                    return reply
        return self._default_auto_reply

    def _match_trigger(self, trigger: Union[None, str, type, Agent, Callable, List], sender: Agent) -> bool:
        """Check if the sender matches the trigger.

        Args:
            - trigger (Union[None, str, type, Agent, Callable, List]): The condition to match against the sender.
            Can be `None`, string, type, `Agent` instance, callable, or a list of these.
            - sender (Agent): The sender object or type to be matched against the trigger.

        Returns:
            - bool: Returns `True` if the sender matches the trigger, otherwise `False`.

        Raises:
            - ValueError: If the trigger type is unsupported.
        """
        if trigger is None:
            return sender is None
        elif isinstance(trigger, str):
            return trigger == sender.name
        elif isinstance(trigger, type):
            return isinstance(sender, trigger)
        elif isinstance(trigger, Agent):
            # return True if the sender is the same type (class) as the trigger
            return trigger == sender
        elif isinstance(trigger, Callable):
            rst = trigger(sender)
            assert rst in [True, False], f"trigger {trigger} must return a boolean value."
            return rst
        elif isinstance(trigger, list):
            return any(self._match_trigger(t, sender) for t in trigger)
        else:
            raise ValueError(f"Unsupported trigger type: {type(trigger)}")

    def get_human_input(self, prompt: str) -> str:
        """Get human input.

        Override this method to customize the way to get human input.

        Args:
            prompt (str): prompt for the human input.

        Returns:
            str: human input.
        """
<<<<<<< HEAD
        iostream = self._iostream
        reply = iostream.input(prompt)
=======
        reply = input(prompt)
        self._human_input.append(reply)
>>>>>>> 3e33a2c4
        return reply

    async def a_get_human_input(self, prompt: str) -> str:
        """(Async) Get human input.

        Override this method to customize the way to get human input.

        Args:
            prompt (str): prompt for the human input.

        Returns:
            str: human input.
        """
<<<<<<< HEAD
        loop = asyncio.get_running_loop()
        reply = await loop.run_in_executor(None, functools.partial(self.get_human_input, prompt))
=======
        reply = input(prompt)
        self._human_inputs.append(reply)
>>>>>>> 3e33a2c4
        return reply

    def run_code(self, code, **kwargs):
        """Run the code and return the result.

        Override this function to modify the way to run the code.
        Args:
            code (str): the code to be executed.
            **kwargs: other keyword arguments.

        Returns:
            A tuple of (exitcode, logs, image).
            exitcode (int): the exit code of the code execution.
            logs (str): the logs of the code execution.
            image (str or None): the docker image used for the code execution.
        """
        return execute_code(code, **kwargs)

    def execute_code_blocks(self, code_blocks):
        """Execute the code blocks and return the result."""
        iostream = self._iostream
        logs_all = ""
        for i, code_block in enumerate(code_blocks):
            lang, code = code_block
            if not lang:
                lang = infer_lang(code)
            iostream.print(
                colored(
                    f"\n>>>>>>>> EXECUTING CODE BLOCK {i} (inferred language is {lang})...",
                    "red",
                ),
                flush=True,
            )
            if lang in ["bash", "shell", "sh"]:
                exitcode, logs, image = self.run_code(code, lang=lang, **self._code_execution_config)
            elif lang in ["python", "Python"]:
                if code.startswith("# filename: "):
                    filename = code[11 : code.find("\n")].strip()
                else:
                    filename = None
                exitcode, logs, image = self.run_code(
                    code,
                    lang="python",
                    filename=filename,
                    **self._code_execution_config,
                )
            else:
                # In case the language is not supported, we return an error message.
                exitcode, logs, image = (
                    1,
                    f"unknown language {lang}",
                    None,
                )
                # raise NotImplementedError
            if image is not None:
                self._code_execution_config["use_docker"] = image
            logs_all += "\n" + logs
            if exitcode != 0:
                return exitcode, logs_all
        return exitcode, logs_all

    @staticmethod
    def _format_json_str(jstr):
        """Remove newlines outside of quotes, and handle JSON escape sequences.

        1. this function removes the newline in the query outside of quotes otherwise json.loads(s) will fail.
            Ex 1:
            "{\n"tool": "python",\n"query": "print('hello')\nprint('world')"\n}" -> "{"tool": "python","query": "print('hello')\nprint('world')"}"
            Ex 2:
            "{\n  \"location\": \"Boston, MA\"\n}" -> "{"location": "Boston, MA"}"

        2. this function also handles JSON escape sequences inside quotes,
            Ex 1:
            '{"args": "a\na\na\ta"}' -> '{"args": "a\\na\\na\\ta"}'
        """
        result = []
        inside_quotes = False
        last_char = " "
        for char in jstr:
            if last_char != "\\" and char == '"':
                inside_quotes = not inside_quotes
            last_char = char
            if not inside_quotes and char == "\n":
                continue
            if inside_quotes and char == "\n":
                char = "\\n"
            if inside_quotes and char == "\t":
                char = "\\t"
            result.append(char)
        return "".join(result)

    def execute_function(self, func_call, verbose: bool = False) -> Tuple[bool, Dict[str, str]]:
        """Execute a function call and return the result.

        Override this function to modify the way to execute function and tool calls.

        Args:
            func_call: a dictionary extracted from openai message at "function_call" or "tool_calls" with keys "name" and "arguments".

        Returns:
            A tuple of (is_exec_success, result_dict).
            is_exec_success (boolean): whether the execution is successful.
            result_dict: a dictionary with keys "name", "role", and "content". Value of "role" is "function".

        "function_call" deprecated as of [OpenAI API v1.1.0](https://github.com/openai/openai-python/releases/tag/v1.1.0)
        See https://platform.openai.com/docs/api-reference/chat/create#chat-create-function_call
        """
        iostream = self._iostream
        func_name = func_call.get("name", "")
        func = self._function_map.get(func_name, None)

        is_exec_success = False
        if func is not None:
            # Extract arguments from a json-like string and put it into a dict.
            input_string = self._format_json_str(func_call.get("arguments", "{}"))
            try:
                arguments = json.loads(input_string)
            except json.JSONDecodeError as e:
                arguments = None
                content = f"Error: {e}\n You argument should follow json format."

            # Try to execute the function
            if arguments is not None:
                iostream.print(
                    colored(f"\n>>>>>>>> EXECUTING FUNCTION {func_name}...", "magenta"),
                    flush=True,
                )
                try:
                    content = func(**arguments)
                    is_exec_success = True
                except Exception as e:
                    content = f"Error: {e}"
        else:
            content = f"Error: Function {func_name} not found."

        if verbose:
            iostream.print(
                colored(f"\nInput arguments: {arguments}\nOutput:\n{content}", "magenta"),
                flush=True,
            )

        return is_exec_success, {
            "name": func_name,
            "role": "function",
            "content": str(content),
        }

    async def a_execute_function(self, func_call):
        """Execute an async function call and return the result.

        Override this function to modify the way async functions and tools are executed.

        Args:
            func_call: a dictionary extracted from openai message at key "function_call" or "tool_calls" with keys "name" and "arguments".

        Returns:
            A tuple of (is_exec_success, result_dict).
            is_exec_success (boolean): whether the execution is successful.
            result_dict: a dictionary with keys "name", "role", and "content". Value of "role" is "function".

        "function_call" deprecated as of [OpenAI API v1.1.0](https://github.com/openai/openai-python/releases/tag/v1.1.0)
        See https://platform.openai.com/docs/api-reference/chat/create#chat-create-function_call
        """
        iostream = self._iostream
        func_name = func_call.get("name", "")
        func = self._function_map.get(func_name, None)

        is_exec_success = False
        if func is not None:
            # Extract arguments from a json-like string and put it into a dict.
            input_string = self._format_json_str(func_call.get("arguments", "{}"))
            try:
                arguments = json.loads(input_string)
            except json.JSONDecodeError as e:
                arguments = None
                content = f"Error: {e}\n You argument should follow json format."

            # Try to execute the function
            if arguments is not None:
                iostream.print(
                    colored(f"\n>>>>>>>> EXECUTING ASYNC FUNCTION {func_name}...", "magenta"),
                    flush=True,
                )
                try:
                    if inspect.iscoroutinefunction(func):
                        content = await func(**arguments)
                    else:
                        # Fallback to sync function if the function is not async
                        content = func(**arguments)
                    is_exec_success = True
                except Exception as e:
                    content = f"Error: {e}"
        else:
            content = f"Error: Function {func_name} not found."

        return is_exec_success, {
            "name": func_name,
            "role": "function",
            "content": str(content),
        }

    def generate_init_message(self, **context) -> Union[str, Dict]:
        """Generate the initial message for the agent.
        TODO: offer a way to customize initial message without overriding this function.

        Override this function to customize the initial message based on user's request.
        If not overridden, "message" needs to be provided in the context, or input() will be called to get the initial message.

        Args:
            **context: any context information. It has the following reserved fields:
                "message": a str of message.
                "summary_method": a string specify the method to get a summary from the chat.
                    Supported methods are "last_msg" and "reflection_with_llm".
                    when set "last_msg", it returns the last message of the dialog as the summary.
                    when set "reflection_with_llm", it returns a summary extracted using an llm client.
                    "llm" requires the llm_config to be set in either the sender or the recipient so that an llm client is available.
                    When both the sender and the recipient have an llm client, the recipient's llm client will be used.
                "summary_prompt": a string of text used to prompt a LLM-based agent (the sender or receiver agent) to reflext
                    on the conversation and extract a summary when summary_method is "reflection_with_llm".
                    Default is DEFAULT_summary_prompt, i.e., "Summarize takeaway from the conversation. Do not add any introductory phrases. If the intended request is NOT properly addressed, please point it out."
                "carryover": a string or a list of string to specify the carryover information to be passed to this chat. It can be a string or a list of string.
                    If provided, we will combine this carryover with the "message" content when generating the initial chat
                    message.
        """
        if "message" not in context:
            context["message"] = self.get_human_input(">")
        self._process_carryover(context)
        return context["message"]

    def _process_carryover(self, context):
        carryover = context.get("carryover", "")
        if carryover:
            # if carryover is string
            if isinstance(carryover, str):
                context["message"] = context["message"] + "\nContext: \n" + carryover
            elif isinstance(carryover, list):
                context["message"] = context["message"] + "\nContext: \n" + ("\n").join([t for t in carryover])
            else:
                raise warnings.warn(
                    "Carryover should be a string or a list of strings. Not adding carryover to the message."
                )

    async def a_generate_init_message(self, **context) -> Union[str, Dict]:
        """Generate the initial message for the agent.
        TODO: offer a way to customize initial message without overriding this function.

        Override this function to customize the initial message based on user's request.
        If not overridden, "message" needs to be provided in the context, or input() will be called to get the initial message.

        Args:
            Please refer to `generate_init_message` for the description of the arguments.
        """
        if "message" not in context:
            context["message"] = await self.a_get_human_input(">")
        self._process_carryover(context)
        return context["message"]

    def register_function(self, function_map: Dict[str, Callable]):
        """Register functions to the agent.

        Args:
            function_map: a dictionary mapping function names to functions.
        """
        for name in function_map.keys():
            self._assert_valid_name(name)
        self._function_map.update(function_map)

    def update_function_signature(self, func_sig: Union[str, Dict], is_remove: None):
        """update a function_signature in the LLM configuration for function_call.

        Args:
            func_sig (str or dict): description/name of the function to update/remove to the model. See: https://platform.openai.com/docs/api-reference/chat/create#chat/create-functions
            is_remove: whether removing the function from llm_config with name 'func_sig'

        Deprecated as of [OpenAI API v1.1.0](https://github.com/openai/openai-python/releases/tag/v1.1.0)
        See https://platform.openai.com/docs/api-reference/chat/create#chat-create-function_call
        """

        if not isinstance(self.llm_config, dict):
            error_msg = "To update a function signature, agent must have an llm_config"
            logger.error(error_msg)
            raise AssertionError(error_msg)

        if is_remove:
            if "functions" not in self.llm_config.keys():
                error_msg = "The agent config doesn't have function {name}.".format(name=func_sig)
                logger.error(error_msg)
                raise AssertionError(error_msg)
            else:
                self.llm_config["functions"] = [
                    func for func in self.llm_config["functions"] if func["name"] != func_sig
                ]
        else:
            self._assert_valid_name(func_sig["name"])
            if "functions" in self.llm_config.keys():
                self.llm_config["functions"] = [
                    func for func in self.llm_config["functions"] if func.get("name") != func_sig["name"]
                ] + [func_sig]
            else:
                self.llm_config["functions"] = [func_sig]

        if len(self.llm_config["functions"]) == 0:
            del self.llm_config["functions"]

        self.client = OpenAIWrapper(**self.llm_config)

    def update_tool_signature(self, tool_sig: Union[str, Dict], is_remove: None):
        """update a tool_signature in the LLM configuration for tool_call.

        Args:
            tool_sig (str or dict): description/name of the tool to update/remove to the model. See: https://platform.openai.com/docs/api-reference/chat/create#chat-create-tools
            is_remove: whether removing the tool from llm_config with name 'tool_sig'
        """

        if not self.llm_config:
            error_msg = "To update a tool signature, agent must have an llm_config"
            logger.error(error_msg)
            raise AssertionError(error_msg)

        if is_remove:
            if "tools" not in self.llm_config.keys():
                error_msg = "The agent config doesn't have tool {name}.".format(name=tool_sig)
                logger.error(error_msg)
                raise AssertionError(error_msg)
            else:
                self.llm_config["tools"] = [
                    tool for tool in self.llm_config["tools"] if tool["function"]["name"] != tool_sig
                ]
        else:
            self._assert_valid_name(tool_sig["function"]["name"])
            if "tools" in self.llm_config.keys():
                self.llm_config["tools"] = [
                    tool
                    for tool in self.llm_config["tools"]
                    if tool.get("function", {}).get("name") != tool_sig["function"]["name"]
                ] + [tool_sig]
            else:
                self.llm_config["tools"] = [tool_sig]

        if len(self.llm_config["tools"]) == 0:
            del self.llm_config["tools"]

        self.client = OpenAIWrapper(**self.llm_config)

    def can_execute_function(self, name: Union[List[str], str]) -> bool:
        """Whether the agent can execute the function."""
        names = name if isinstance(name, list) else [name]
        return all([n in self._function_map for n in names])

    @property
    def function_map(self) -> Dict[str, Callable]:
        """Return the function map."""
        return self._function_map

    def _wrap_function(self, func: F) -> F:
        """Wrap the function to dump the return value to json.

        Handles both sync and async functions.

        Args:
            func: the function to be wrapped.

        Returns:
            The wrapped function.
        """

        @load_basemodels_if_needed
        @functools.wraps(func)
        def _wrapped_func(*args, **kwargs):
            retval = func(*args, **kwargs)

            return serialize_to_str(retval)

        @load_basemodels_if_needed
        @functools.wraps(func)
        async def _a_wrapped_func(*args, **kwargs):
            retval = await func(*args, **kwargs)
            return serialize_to_str(retval)

        wrapped_func = _a_wrapped_func if inspect.iscoroutinefunction(func) else _wrapped_func

        # needed for testing
        wrapped_func._origin = func

        return wrapped_func

    def register_for_llm(
        self,
        *,
        name: Optional[str] = None,
        description: Optional[str] = None,
        api_style: Literal["function", "tool"] = "tool",
    ) -> Callable[[F], F]:
        """Decorator factory for registering a function to be used by an agent.

        It's return value is used to decorate a function to be registered to the agent. The function uses type hints to
        specify the arguments and return type. The function name is used as the default name for the function,
        but a custom name can be provided. The function description is used to describe the function in the
        agent's configuration.

        Args:
            name (optional(str)): name of the function. If None, the function name will be used (default: None).
            description (optional(str)): description of the function (default: None). It is mandatory
                for the initial decorator, but the following ones can omit it.
            api_style: (literal): the API style for function call.
                For Azure OpenAI API, use version 2023-12-01-preview or later.
                `"function"` style will be deprecated. For earlier version use
                `"function"` if `"tool"` doesn't work.
                See [Azure OpenAI documentation](https://learn.microsoft.com/en-us/azure/ai-services/openai/how-to/function-calling?tabs=python) for details.

        Returns:
            The decorator for registering a function to be used by an agent.

        Examples:
            ```
            @user_proxy.register_for_execution()
            @agent2.register_for_llm()
            @agent1.register_for_llm(description="This is a very useful function")
            def my_function(a: Annotated[str, "description of a parameter"] = "a", b: int, c=3.14) -> str:
                 return a + str(b * c)
            ```

            For Azure OpenAI versions prior to 2023-12-01-preview, set `api_style`
            to `"function"` if `"tool"` doesn't work:
            ```
            @agent2.register_for_llm(api_style="function")
            def my_function(a: Annotated[str, "description of a parameter"] = "a", b: int, c=3.14) -> str:
                 return a + str(b * c)
            ```

        """

        def _decorator(func: F) -> F:
            """Decorator for registering a function to be used by an agent.

            Args:
                func: the function to be registered.

            Returns:
                The function to be registered, with the _description attribute set to the function description.

            Raises:
                ValueError: if the function description is not provided and not propagated by a previous decorator.
                RuntimeError: if the LLM config is not set up before registering a function.

            """
            # name can be overwritten by the parameter, by default it is the same as function name
            if name:
                func._name = name
            elif not hasattr(func, "_name"):
                func._name = func.__name__

            # description is propagated from the previous decorator, but it is mandatory for the first one
            if description:
                func._description = description
            else:
                if not hasattr(func, "_description"):
                    raise ValueError("Function description is required, none found.")

            # get JSON schema for the function
            f = get_function_schema(func, name=func._name, description=func._description)

            # register the function to the agent if there is LLM config, raise an exception otherwise
            if self.llm_config is None:
                raise RuntimeError("LLM config must be setup before registering a function for LLM.")

            if api_style == "function":
                f = f["function"]
                self.update_function_signature(f, is_remove=False)
            elif api_style == "tool":
                self.update_tool_signature(f, is_remove=False)
            else:
                raise ValueError(f"Unsupported API style: {api_style}")

            return func

        return _decorator

    def register_for_execution(
        self,
        name: Optional[str] = None,
    ) -> Callable[[F], F]:
        """Decorator factory for registering a function to be executed by an agent.

        It's return value is used to decorate a function to be registered to the agent.

        Args:
            name (optional(str)): name of the function. If None, the function name will be used (default: None).

        Returns:
            The decorator for registering a function to be used by an agent.

        Examples:
            ```
            @user_proxy.register_for_execution()
            @agent2.register_for_llm()
            @agent1.register_for_llm(description="This is a very useful function")
            def my_function(a: Annotated[str, "description of a parameter"] = "a", b: int, c=3.14):
                 return a + str(b * c)
            ```

        """

        def _decorator(func: F) -> F:
            """Decorator for registering a function to be used by an agent.

            Args:
                func: the function to be registered.

            Returns:
                The function to be registered, with the _description attribute set to the function description.

            Raises:
                ValueError: if the function description is not provided and not propagated by a previous decorator.

            """
            # name can be overwritten by the parameter, by default it is the same as function name
            if name:
                func._name = name
            elif not hasattr(func, "_name"):
                func._name = func.__name__

            self.register_function({func._name: self._wrap_function(func)})

            return func

        return _decorator

    def register_model_client(self, model_client_cls: ModelClient, **kwargs):
        """Register a model client.

        Args:
            model_client_cls: A custom client class that follows the Client interface
            **kwargs: The kwargs for the custom client class to be initialized with
        """
        self.client.register_model_client(model_client_cls, **kwargs)

    def register_hook(self, hookable_method: Callable, hook: Callable):
        """
        Registers a hook to be called by a hookable method, in order to add a capability to the agent.
        Registered hooks are kept in lists (one per hookable method), and are called in their order of registration.

        Args:
            hookable_method: A hookable method implemented by ConversableAgent.
            hook: A method implemented by a subclass of AgentCapability.
        """
        assert hookable_method in self.hook_lists, f"{hookable_method} is not a hookable method."
        hook_list = self.hook_lists[hookable_method]
        assert hook not in hook_list, f"{hook} is already registered as a hook."
        hook_list.append(hook)

    def process_last_message(self, messages):
        """
        Calls any registered capability hooks to use and potentially modify the text of the last message,
        as long as the last message is not a function call or exit command.
        """

        # If any required condition is not met, return the original message list.
        hook_list = self.hook_lists[self.process_last_message]
        if len(hook_list) == 0:
            return messages  # No hooks registered.
        if messages is None:
            return None  # No message to process.
        if len(messages) == 0:
            return messages  # No message to process.
        last_message = messages[-1]
        if "function_call" in last_message:
            return messages  # Last message is a function call.
        if "context" in last_message:
            return messages  # Last message contains a context key.
        if "content" not in last_message:
            return messages  # Last message has no content.
        user_text = last_message["content"]
        if not isinstance(user_text, str):
            return messages  # Last message content is not a string. TODO: Multimodal agents will use a dict here.
        if user_text == "exit":
            return messages  # Last message is an exit command.

        # Call each hook (in order of registration) to process the user's message.
        processed_user_text = user_text
        for hook in hook_list:
            processed_user_text = hook(processed_user_text)
        if processed_user_text == user_text:
            return messages  # No hooks actually modified the user's message.

        # Replace the last user message with the expanded one.
        messages = messages.copy()
        messages[-1]["content"] = processed_user_text
        return messages

    def print_usage_summary(self, mode: Union[str, List[str]] = ["actual", "total"]) -> None:
        """Print the usage summary."""
        iostream = self._iostream
        if self.client is None:
            iostream.print(f"No cost incurred from agent '{self.name}'.")
        else:
            iostream.print(f"Agent '{self.name}':")
            self.client.print_usage_summary(mode)

    def get_actual_usage(self) -> Union[None, Dict[str, int]]:
        """Get the actual usage summary."""
        if self.client is None:
            return None
        else:
            return self.client.actual_usage_summary

    def get_total_usage(self) -> Union[None, Dict[str, int]]:
        """Get the total usage summary."""
        if self.client is None:
            return None
        else:
            return self.client.total_usage_summary


def register_function(
    f: Callable[..., Any],
    *,
    caller: ConversableAgent,
    executor: ConversableAgent,
    name: Optional[str] = None,
    description: str,
) -> None:
    """Register a function to be proposed by an agent and executed for an executor.

    This function can be used instead of function decorators `@ConversationAgent.register_for_llm` and
    `@ConversationAgent.register_for_execution`.

    Args:
        f: the function to be registered.
        caller: the agent calling the function, typically an instance of ConversableAgent.
        executor: the agent executing the function, typically an instance of UserProxy.
        name: name of the function. If None, the function name will be used (default: None).
        description: description of the function. The description is used by LLM to decode whether the function
            is called. Make sure the description is properly describing what the function does or it might not be
            called by LLM when needed.

    """
    f = caller.register_for_llm(name=name, description=description)(f)
    executor.register_for_execution(name=name)(f)<|MERGE_RESOLUTION|>--- conflicted
+++ resolved
@@ -1660,13 +1660,9 @@
         Returns:
             str: human input.
         """
-<<<<<<< HEAD
         iostream = self._iostream
         reply = iostream.input(prompt)
-=======
-        reply = input(prompt)
         self._human_input.append(reply)
->>>>>>> 3e33a2c4
         return reply
 
     async def a_get_human_input(self, prompt: str) -> str:
@@ -1680,13 +1676,8 @@
         Returns:
             str: human input.
         """
-<<<<<<< HEAD
         loop = asyncio.get_running_loop()
         reply = await loop.run_in_executor(None, functools.partial(self.get_human_input, prompt))
-=======
-        reply = input(prompt)
-        self._human_inputs.append(reply)
->>>>>>> 3e33a2c4
         return reply
 
     def run_code(self, code, **kwargs):
