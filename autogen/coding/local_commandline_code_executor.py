--- conflicted
+++ resolved
@@ -136,19 +136,7 @@
         for i, code_block in enumerate(code_blocks):
             lang, code = code_block.language, code_block.code
 
-<<<<<<< HEAD
             LocalCommandLineCodeExecutor.sanitize_command(lang, code)
-
-            print(
-                colored(
-                    f"\n>>>>>>>> EXECUTING CODE BLOCK {i} (inferred language is {lang})...",
-                    "red",
-                ),
-                flush=True,
-            )
-=======
-            LocalCommandlineCodeExecutor.sanitize_command(lang, code)
->>>>>>> 09a49189
             filename_uuid = uuid.uuid4().hex
             filename = None
             if lang in ["bash", "shell", "sh", "pwsh", "powershell", "ps1"]:
