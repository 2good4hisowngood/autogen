import pytest
import sys
import autogen
import os
from autogen.agentchat.contrib.compressible_agent import CompressibleAgent

here = os.path.abspath(os.path.dirname(__file__))
KEY_LOC = "notebook"
OAI_CONFIG_LIST = "OAI_CONFIG_LIST"


config_list = autogen.config_list_from_json(
    OAI_CONFIG_LIST,
    file_location=KEY_LOC,
    filter_dict={
        "model": ["gpt-3.5-turbo", "gpt-35-turbo", "gpt-3.5-turbo-16k", "gpt-35-turbo-16k"],
    },
)

try:
    import openai

    OPENAI_INSTALLED = True
except ImportError:
    OPENAI_INSTALLED = False


@pytest.mark.skipif(
    not OPENAI_INSTALLED,
    reason="do not run if dependency is not installed",
)
def test_mode_compress():
    conversations = {}

    assistant = CompressibleAgent(
        name="assistant",
        llm_config={
            "timeout": 600,
            "cache_seed": 43,
            "config_list": config_list,
        },
        compress_config={
            "mode": "COMPRESS",
            "trigger_count": 600,
            "verbose": True,
        },
    )

    user_proxy = autogen.UserProxyAgent(
        name="user_proxy",
        human_input_mode="NEVER",
        max_consecutive_auto_reply=5,
        is_termination_msg=lambda x: x.get("content", "").rstrip().endswith("TERMINATE")
        or x.get("content", "").rstrip().endswith("TERMINATE."),
        code_execution_config={"work_dir": here},
    )

    user_proxy.initiate_chat(
        assistant,
        message="Find all $x$ that satisfy the inequality $(2x+10)(x+3)<(3x+9)(x+8)$. Express your answer in interval notation.",
    )

    assistant.reset()
    print(conversations)


@pytest.mark.skipif(
    not OPENAI_INSTALLED,
    reason="do not run if dependency is not installed",
)
def test_mode_custom():
    try:
        assistant = CompressibleAgent(
            name="assistant",
            llm_config={
                "timeout": 600,
                "cache_seed": 43,
                "config_list": config_list,
            },
            compress_config={
                "mode": "CUSTOM",
            },
        )
    except ValueError:
        print("ValueError raised as expected.")

    def constrain_num_messages(messages):
        """Constrain the number of messages to 3.

        This is an example of a customized compression function.

        Returns:
            bool: whether the compression is successful.
            list: the compressed messages.
        """
        if len(messages) <= 3:
            # do nothing
            return False, None

        # save the first and last two messages
        return True, messages[:1] + messages[-2:]

    # create a CompressibleAgent instance named "assistant"
    assistant = CompressibleAgent(
        name="assistant",
        llm_config={
            "timeout": 600,
            "cache_seed": 43,
            "config_list": config_list,
            "model": "gpt-3.5-turbo",
        },
        compress_config={
            "mode": "CUSTOMIZED",
            "compress_function": constrain_num_messages,  # this is required for customized compression
            "trigger_count": 1000,
        },
    )

    # create a UserProxyAgent instance named "user_proxy"
    user_proxy = autogen.UserProxyAgent(
        name="user_proxy",
        human_input_mode="NEVER",
        max_consecutive_auto_reply=5,
        is_termination_msg=lambda x: x.get("content", "").rstrip().endswith("TERMINATE")
        or x.get("content", "").rstrip().endswith("TERMINATE."),
        code_execution_config={"work_dir": "web"},
        system_message="""Reply TERMINATE if the task has been solved at full satisfaction.
    Otherwise, reply CONTINUE, or the reason why the task is not solved yet.""",
    )

    user_proxy.initiate_chat(
        assistant,
        message="""Show me the YTD gain of 10 largest technology companies as of today.""",
    )


@pytest.mark.skipif(
    not OPENAI_INSTALLED,
    reason="do not run if dependency is not installed",
)
def test_compress_message():
    assistant = CompressibleAgent(
        name="assistant",
        llm_config={
            "timeout": 600,
            "cache_seed": 43,
            "config_list": config_list,
        },
        compress_config={
            "mode": "COMPRESS",
            "trigger_count": 600,
            "verbose": True,
            "leave_last_n": 0,
        },
    )

    assert assistant.compress_messages([{"content": "hello world", "role": "user"}]) == (
        False,
        None,
    ), "Single message should not be compressed"

    is_success, _ = assistant.compress_messages(
        [
            {"content": "Hello!", "role": "user"},
            {"content": "How can I help you today?", "role": "assistant"},
            {"content": "Can you tell me a joke about programming?", "role": "assistant"},
        ]
    )
    assert is_success, "Compression failed."


def test_mode_terminate():
    assistant = CompressibleAgent(
        name="assistant",
        llm_config={
            "timeout": 600,
            "cache_seed": 43,
            "config_list": config_list,
        },
        compress_config=True,
    )

    user_proxy = autogen.UserProxyAgent(
        name="user_proxy",
        is_termination_msg=lambda x: x.get("content", "") and x.get("content", "").rstrip().endswith("TERMINATE"),
        human_input_mode="NEVER",
        max_consecutive_auto_reply=5,
        code_execution_config={"work_dir": "coding"},
    )

    final, _ = assistant.on_oai_token_limit(
        [
            {"content": "Hello!", "role": "user"},
            {"content": "How can I help you today?", "role": "assistant"},
            {"content": "1&" * 5000, "role": "assistant"},
        ],
        sender=user_proxy,
    )
    assert final, "Terminating the conversation at max token limit is not working."


if __name__ == "__main__":
    test_mode_compress()
<<<<<<< HEAD
    test_mode_custom()
    test_compress_messsage()
=======
    test_mode_customized()
    test_compress_message()
>>>>>>> 14a96720
    test_mode_terminate()<|MERGE_RESOLUTION|>--- conflicted
+++ resolved
@@ -201,11 +201,6 @@
 
 if __name__ == "__main__":
     test_mode_compress()
-<<<<<<< HEAD
     test_mode_custom()
-    test_compress_messsage()
-=======
-    test_mode_customized()
     test_compress_message()
->>>>>>> 14a96720
     test_mode_terminate()