--- conflicted
+++ resolved
@@ -55,11 +55,8 @@
         "graph": ["networkx", "matplotlib"],
         "websurfer": ["beautifulsoup4", "markdownify", "pdfminer.six", "pathvalidate"],
         "redis": ["redis"],
-<<<<<<< HEAD
         "websockets": ["websockets>=12.0,<13"],
-=======
         "ipython": ["jupyter-client>=8.6.0", "ipykernel>=6.29.0"],
->>>>>>> 81fc749e
     },
     classifiers=[
         "Programming Language :: Python :: 3",
